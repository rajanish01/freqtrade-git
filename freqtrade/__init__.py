--- conflicted
+++ resolved
@@ -1,9 +1,5 @@
 """ Freqtrade bot """
-<<<<<<< HEAD
-__version__ = '2023.10-dev'
-=======
 __version__ = '2023.9'
->>>>>>> e73f215a
 
 if 'dev' in __version__:
     from pathlib import Path
