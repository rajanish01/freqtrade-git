# pragma pylint: disable=attribute-defined-outside-init

"""
This module load custom strategies
"""
import logging
import tempfile
from base64 import urlsafe_b64decode
from collections import OrderedDict
from inspect import getfullargspec
from pathlib import Path
from typing import Dict, Optional

from freqtrade import constants
from freqtrade.resolvers import IResolver
from freqtrade.strategy import import_strategy
from freqtrade.strategy.interface import IStrategy

logger = logging.getLogger(__name__)


class StrategyResolver(IResolver):
    """
    This class contains all the logic to load custom strategy class
    """

    __slots__ = ['strategy']

    def __init__(self, config: Optional[Dict] = None) -> None:
        """
        Load the custom class from config parameter
        :param config: configuration dictionary or None
        """
        config = config or {}

        # Verify the strategy is in the configuration, otherwise fallback to the default strategy
        strategy_name = config.get('strategy') or constants.DEFAULT_STRATEGY
        self.strategy: IStrategy = self._load_strategy(strategy_name,
                                                       config=config,
                                                       extra_dir=config.get('strategy_path'))

        # make sure experimental dict is available
        if 'experimental' not in config:
            config['experimental'] = {}

        # Set attributes
        # Check if we need to override configuration
        # (Attribute name,                              default, experimental)
<<<<<<< HEAD
        attributes = [("minimal_roi", None, False),
                      ("ticker_interval", None, False),
                      ("stoploss", None, False),
                      ("trailing_stop", None, False),
                      ("trailing_stop_positive", None, False),
                      ("trailing_stop_positive_offset", 0.0, False),
                      ("trailing_only_offset_is_reached", None, False),
                      ("process_only_new_candles", None, False),
                      ("order_types", None, False),
                      ("order_time_in_force", None, False),
                      ("use_sell_signal", False, True),
                      ("sell_profit_only", False, True),
                      ("ignore_roi_if_buy_signal", False, True),
=======
        attributes = [("minimal_roi",                   {"0": 10.0}, False),
                      ("ticker_interval",               None,        False),
                      ("stoploss",                      None,        False),
                      ("trailing_stop",                 None,        False),
                      ("trailing_stop_positive",        None,        False),
                      ("trailing_stop_positive_offset", 0.0,         False),
                      ("process_only_new_candles",      None,        False),
                      ("order_types",                   None,        False),
                      ("order_time_in_force",           None,        False),
                      ("use_sell_signal",               False,       True),
                      ("sell_profit_only",              False,       True),
                      ("ignore_roi_if_buy_signal",      False,       True),
>>>>>>> 2959600f
                      ]
        for attribute, default, experimental in attributes:
            if experimental:
                self._override_attribute_helper(config['experimental'], attribute, default)
            else:
                self._override_attribute_helper(config, attribute, default)

        # Loop this list again to have output combined
        for attribute, _, exp in attributes:
            if exp and attribute in config['experimental']:
                logger.info("Strategy using %s: %s", attribute, config['experimental'][attribute])
            elif attribute in config:
                logger.info("Strategy using %s: %s", attribute, config[attribute])

        # Sort and apply type conversions
        self.strategy.minimal_roi = OrderedDict(sorted(
            {int(key): value for (key, value) in self.strategy.minimal_roi.items()}.items(),
            key=lambda t: t[0]))
        self.strategy.stoploss = float(self.strategy.stoploss)

        self._strategy_sanity_validations()

    def _override_attribute_helper(self, config, attribute: str, default):
        """
        Override attributes in the strategy.
        Prevalence:
        - Configuration
        - Strategy
        - default (if not None)
        """
        if attribute in config:
            setattr(self.strategy, attribute, config[attribute])
            logger.info("Override strategy '%s' with value in config file: %s.",
                        attribute, config[attribute])
        elif hasattr(self.strategy, attribute):
            config[attribute] = getattr(self.strategy, attribute)
        # Explicitly check for None here as other "falsy" values are possible
        elif default is not None:
            setattr(self.strategy, attribute, default)
            config[attribute] = default

    def _strategy_sanity_validations(self):
        if not all(k in self.strategy.order_types for k in constants.REQUIRED_ORDERTYPES):
            raise ImportError(f"Impossible to load Strategy '{self.strategy.__class__.__name__}'. "
                              f"Order-types mapping is incomplete.")

        if not all(k in self.strategy.order_time_in_force for k in constants.REQUIRED_ORDERTIF):
            raise ImportError(f"Impossible to load Strategy '{self.strategy.__class__.__name__}'. "
                              f"Order-time-in-force mapping is incomplete.")

    def _load_strategy(
            self, strategy_name: str, config: dict, extra_dir: Optional[str] = None) -> IStrategy:
        """
        Search and loads the specified strategy.
        :param strategy_name: name of the module to import
        :param config: configuration for the strategy
        :param extra_dir: additional directory to search for the given strategy
        :return: Strategy instance or None
        """
        current_path = Path(__file__).parent.parent.joinpath('strategy').resolve()

        abs_paths = [
            Path.cwd().joinpath('user_data/strategies'),
            current_path,
        ]

        if extra_dir:
            # Add extra strategy directory on top of search paths
            abs_paths.insert(0, Path(extra_dir).resolve())

        if ":" in strategy_name:
            logger.info("loading base64 endocded strategy")
            strat = strategy_name.split(":")

            if len(strat) == 2:
                temp = Path(tempfile.mkdtemp("freq", "strategy"))
                name = strat[0] + ".py"

                temp.joinpath(name).write_text(urlsafe_b64decode(strat[1]).decode('utf-8'))
                temp.joinpath("__init__.py").touch()

                strategy_name = strat[0]

                # register temp path with the bot
                abs_paths.insert(0, temp.resolve())

        for _path in abs_paths:
            try:
                strategy = self._search_object(directory=_path, object_type=IStrategy,
                                               object_name=strategy_name, kwargs={'config': config})
                if strategy:
                    logger.info("Using resolved strategy %s from '%s'", strategy_name, _path)
                    strategy._populate_fun_len = len(
                        getfullargspec(strategy.populate_indicators).args)
                    strategy._buy_fun_len = len(getfullargspec(strategy.populate_buy_trend).args)
                    strategy._sell_fun_len = len(getfullargspec(strategy.populate_sell_trend).args)

                    return import_strategy(strategy, config=config)
            except FileNotFoundError:
                logger.warning('Path "%s" does not exist', _path.relative_to(Path.cwd()))

        raise ImportError(
            "Impossible to load Strategy '{}'. This class does not exist"
            " or contains Python code errors".format(strategy_name)
        )<|MERGE_RESOLUTION|>--- conflicted
+++ resolved
@@ -46,34 +46,19 @@
         # Set attributes
         # Check if we need to override configuration
         # (Attribute name,                              default, experimental)
-<<<<<<< HEAD
-        attributes = [("minimal_roi", None, False),
-                      ("ticker_interval", None, False),
-                      ("stoploss", None, False),
-                      ("trailing_stop", None, False),
-                      ("trailing_stop_positive", None, False),
-                      ("trailing_stop_positive_offset", 0.0, False),
-                      ("trailing_only_offset_is_reached", None, False),
-                      ("process_only_new_candles", None, False),
-                      ("order_types", None, False),
-                      ("order_time_in_force", None, False),
-                      ("use_sell_signal", False, True),
-                      ("sell_profit_only", False, True),
-                      ("ignore_roi_if_buy_signal", False, True),
-=======
-        attributes = [("minimal_roi",                   {"0": 10.0}, False),
-                      ("ticker_interval",               None,        False),
-                      ("stoploss",                      None,        False),
-                      ("trailing_stop",                 None,        False),
-                      ("trailing_stop_positive",        None,        False),
-                      ("trailing_stop_positive_offset", 0.0,         False),
-                      ("process_only_new_candles",      None,        False),
-                      ("order_types",                   None,        False),
-                      ("order_time_in_force",           None,        False),
-                      ("use_sell_signal",               False,       True),
-                      ("sell_profit_only",              False,       True),
-                      ("ignore_roi_if_buy_signal",      False,       True),
->>>>>>> 2959600f
+        attributes = [("minimal_roi",                     {"0": 10.0}, False),
+                      ("ticker_interval",                 None,        False),
+                      ("stoploss",                        None,        False),
+                      ("trailing_stop",                   None,        False),
+                      ("trailing_stop_positive",          None,        False),
+                      ("trailing_stop_positive_offset",   0.0,         False),
+                      ("trailing_only_offset_is_reached", None,        False),
+                      ("process_only_new_candles",        None,        False),
+                      ("order_types",                     None,        False),
+                      ("order_time_in_force",             None,        False),
+                      ("use_sell_signal",                 False,       True),
+                      ("sell_profit_only",                False,       True),
+                      ("ignore_roi_if_buy_signal",        False,       True),
                       ]
         for attribute, default, experimental in attributes:
             if experimental:
