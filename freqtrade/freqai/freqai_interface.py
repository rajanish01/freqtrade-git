import logging
import threading
import time
from abc import ABC, abstractmethod
from collections import deque
from datetime import datetime, timezone
from pathlib import Path
from threading import Lock
<<<<<<< HEAD
from typing import Any, Dict, List, Optional, Tuple
=======
from typing import Any, Dict, List, Literal, Tuple
>>>>>>> 5c14aedd

import numpy as np
import pandas as pd
import psutil
from numpy.typing import NDArray
from pandas import DataFrame

from freqtrade.configuration import TimeRange
from freqtrade.constants import DATETIME_PRINT_FORMAT, Config
from freqtrade.enums import RunMode
from freqtrade.exceptions import OperationalException
from freqtrade.exchange import timeframe_to_seconds
from freqtrade.freqai.data_drawer import FreqaiDataDrawer
from freqtrade.freqai.data_kitchen import FreqaiDataKitchen
from freqtrade.freqai.utils import plot_feature_importance, record_params
from freqtrade.strategy.interface import IStrategy


pd.options.mode.chained_assignment = None
logger = logging.getLogger(__name__)


class IFreqaiModel(ABC):
    """
    Class containing all tools for training and prediction in the strategy.
    Base*PredictionModels inherit from this class.

    Record of contribution:
    FreqAI was developed by a group of individuals who all contributed specific skillsets to the
    project.

    Conception and software development:
    Robert Caulk @robcaulk

    Theoretical brainstorming:
    Elin Törnquist @th0rntwig

    Code review, software architecture brainstorming:
    @xmatthias

    Beta testing and bug reporting:
    @bloodhunter4rc, Salah Lamkadem @ikonx, @ken11o2, @longyu, @paranoidandy, @smidelis, @smarm
    Juha Nykänen @suikula, Wagner Costa @wagnercosta, Johan Vlugt @Jooopieeert
    """

    def __init__(self, config: Config) -> None:

        self.config = config
        self.assert_config(self.config)
        self.freqai_info: Dict[str, Any] = config["freqai"]
        self.data_split_parameters: Dict[str, Any] = config.get("freqai", {}).get(
            "data_split_parameters", {})
        self.model_training_parameters: Dict[str, Any] = config.get("freqai", {}).get(
            "model_training_parameters", {})
        self.identifier: str = self.freqai_info.get("identifier", "no_id_provided")
        self.retrain = False
        self.first = True
        self.set_full_path()
        self.follow_mode: bool = self.freqai_info.get("follow_mode", False)
        self.save_backtest_models: bool = self.freqai_info.get("save_backtest_models", True)
        if self.save_backtest_models:
            logger.info('Backtesting module configured to save all models.')
        self.dd = FreqaiDataDrawer(Path(self.full_path), self.config, self.follow_mode)
        self.scanning = False
        self.ft_params = self.freqai_info["feature_parameters"]
        self.keras: bool = self.freqai_info.get("keras", False)
        if self.keras and self.ft_params.get("DI_threshold", 0):
            self.ft_params["DI_threshold"] = 0
            logger.warning("DI threshold is not configured for Keras models yet. Deactivating.")
        self.CONV_WIDTH = self.freqai_info.get("conv_width", 2)
        if self.ft_params.get("inlier_metric_window", 0):
            self.CONV_WIDTH = self.ft_params.get("inlier_metric_window", 0) * 2
        self.pair_it = 0
        self.pair_it_train = 0
        self.total_pairs = len(self.config.get("exchange", {}).get("pair_whitelist"))
        self.train_queue = self._set_train_queue()
        self.last_trade_database_summary: DataFrame = {}
        self.current_trade_database_summary: DataFrame = {}
        self.analysis_lock = Lock()
        self.inference_time: float = 0
        self.train_time: float = 0
        self.begin_time: float = 0
        self.begin_time_train: float = 0
        self.base_tf_seconds = timeframe_to_seconds(self.config['timeframe'])
        self.continual_learning = self.freqai_info.get('continual_learning', False)
        self.plot_features = self.ft_params.get("plot_feature_importances", 0)

        self._threads: List[threading.Thread] = []
        self._stop_event = threading.Event()
        self.strategy: Optional[IStrategy] = None
        self.max_system_threads = max(int(psutil.cpu_count() * 2 - 2), 1)

        record_params(config, self.full_path)

    def __getstate__(self):
        """
        Return an empty state to be pickled in hyperopt
        """
        return ({})
        self.strategy: Optional[IStrategy] = None

    def assert_config(self, config: Config) -> None:

        if not config.get("freqai", {}):
            raise OperationalException("No freqai parameters found in configuration file.")

    def start(self, dataframe: DataFrame, metadata: dict, strategy: IStrategy) -> DataFrame:
        """
        Entry point to the FreqaiModel from a specific pair, it will train a new model if
        necessary before making the prediction.

        :param dataframe: Full dataframe coming from strategy - it contains entire
                           backtesting timerange + additional historical data necessary to train
        the model.
        :param metadata: pair metadata coming from strategy.
        :param strategy: Strategy to train on
        """

        self.live = strategy.dp.runmode in (RunMode.DRY_RUN, RunMode.LIVE)
        self.dd.set_pair_dict_info(metadata)
        self.strategy = strategy

        if self.live:
            self.inference_timer('start')
            self.dk = FreqaiDataKitchen(self.config, self.live, metadata["pair"])
            dk = self.start_live(dataframe, metadata, strategy, self.dk)

        # For backtesting, each pair enters and then gets trained for each window along the
        # sliding window defined by "train_period_days" (training window) and "live_retrain_hours"
        # (backtest window, i.e. window immediately following the training window).
        # FreqAI slides the window and sequentially builds the backtesting results before returning
        # the concatenated results for the full backtesting period back to the strategy.
        elif not self.follow_mode:
            self.dk = FreqaiDataKitchen(self.config, self.live, metadata["pair"])
            logger.info(f"Training {len(self.dk.training_timeranges)} timeranges")
            dataframe = self.dk.use_strategy_to_populate_indicators(
                strategy, prediction_dataframe=dataframe, pair=metadata["pair"]
            )
            dk = self.start_backtesting(dataframe, metadata, self.dk)

        dataframe = dk.remove_features_from_df(dk.return_dataframe)
        self.clean_up()
        if self.live:
            self.inference_timer('stop', metadata["pair"])
        return dataframe

    def clean_up(self):
        """
        Objects that should be handled by GC already between coins, but
        are explicitly shown here to help demonstrate the non-persistence of these
        objects.
        """
        self.model = None
        self.dk = None

    def _on_stop(self):
        """
        Callback for Subclasses to override to include logic for shutting down resources
        when SIGINT is sent.
        """
        return

    def shutdown(self):
        """
        Cleans up threads on Shutdown, set stop event. Join threads to wait
        for current training iteration.
        """
        logger.info("Stopping FreqAI")
        self._stop_event.set()

        self._on_stop()

        logger.info("Waiting on Training iteration")
        for _thread in self._threads:
            _thread.join()

    def start_scanning(self, *args, **kwargs) -> None:
        """
        Start `self._start_scanning` in a separate thread
        """
        _thread = threading.Thread(target=self._start_scanning, args=args, kwargs=kwargs)
        self._threads.append(_thread)
        _thread.start()

    def _start_scanning(self, strategy: IStrategy) -> None:
        """
        Function designed to constantly scan pairs for retraining on a separate thread (intracandle)
        to improve model youth. This function is agnostic to data preparation/collection/storage,
        it simply trains on what ever data is available in the self.dd.
        :param strategy: IStrategy = The user defined strategy class
        """
        while not self._stop_event.is_set():
            time.sleep(1)
            pair = self.train_queue[0]

            # ensure pair is avaialble in dp
            if pair not in strategy.dp.current_whitelist():
                self.train_queue.popleft()
                logger.warning(f'{pair} not in current whitelist, removing from train queue.')
                continue

            (_, trained_timestamp, _) = self.dd.get_pair_dict_info(pair)

            dk = FreqaiDataKitchen(self.config, self.live, pair)
            (
                retrain,
                new_trained_timerange,
                data_load_timerange,
            ) = dk.check_if_new_training_required(trained_timestamp)

            if retrain:
                self.train_timer('start')
                dk.set_paths(pair, new_trained_timerange.stopts)
                try:
                    self.extract_data_and_train_model(
                        new_trained_timerange, pair, strategy, dk, data_load_timerange
                    )
                except Exception as msg:
                    logger.warning(f"Training {pair} raised exception {msg.__class__.__name__}. "
                                   f"Message: {msg}, skipping.")

                self.train_timer('stop', pair)

                # only rotate the queue after the first has been trained.
                self.train_queue.rotate(-1)

                self.dd.save_historic_predictions_to_disk()
                if self.freqai_info.get('write_metrics_to_disk', False):
                    self.dd.save_metric_tracker_to_disk()

    def start_backtesting(
        self, dataframe: DataFrame, metadata: dict, dk: FreqaiDataKitchen
    ) -> FreqaiDataKitchen:
        """
        The main broad execution for backtesting. For backtesting, each pair enters and then gets
        trained for each window along the sliding window defined by "train_period_days"
        (training window) and "backtest_period_days" (backtest window, i.e. window immediately
        following the training window). FreqAI slides the window and sequentially builds
        the backtesting results before returning the concatenated results for the full
        backtesting period back to the strategy.
        :param dataframe: DataFrame = strategy passed dataframe
        :param metadata: Dict = pair metadata
        :param dk: FreqaiDataKitchen = Data management/analysis tool associated to present pair only
        :return:
            FreqaiDataKitchen = Data management/analysis tool associated to present pair only
        """

        self.pair_it += 1
        train_it = 0
        # Loop enforcing the sliding window training/backtesting paradigm
        # tr_train is the training time range e.g. 1 historical month
        # tr_backtest is the backtesting time range e.g. the week directly
        # following tr_train. Both of these windows slide through the
        # entire backtest
        for tr_train, tr_backtest in zip(dk.training_timeranges, dk.backtesting_timeranges):
            pair = metadata["pair"]
            (_, _, _) = self.dd.get_pair_dict_info(pair)
            train_it += 1
            total_trains = len(dk.backtesting_timeranges)
            self.training_timerange = tr_train
            dataframe_train = dk.slice_dataframe(tr_train, dataframe)
            dataframe_backtest = dk.slice_dataframe(tr_backtest, dataframe)

            trained_timestamp = tr_train
            tr_train_startts_str = datetime.fromtimestamp(
                                                tr_train.startts,
                                                tz=timezone.utc).strftime(DATETIME_PRINT_FORMAT)
            tr_train_stopts_str = datetime.fromtimestamp(
                                                tr_train.stopts,
                                                tz=timezone.utc).strftime(DATETIME_PRINT_FORMAT)
            logger.info(
                f"Training {pair}, {self.pair_it}/{self.total_pairs} pairs"
                f" from {tr_train_startts_str} to {tr_train_stopts_str}, {train_it}/{total_trains} "
                "trains"
            )

            trained_timestamp_int = int(trained_timestamp.stopts)
            dk.set_paths(pair, trained_timestamp_int)

            dk.set_new_model_names(pair, trained_timestamp)

            if dk.check_if_backtest_prediction_exists():
                self.dd.load_metadata(dk)
                dk.find_features(dataframe_train)
                self.check_if_feature_list_matches_strategy(dk)
                append_df = dk.get_backtesting_prediction()
                dk.append_predictions(append_df)
            else:
                if not self.model_exists(dk):
                    dk.find_features(dataframe_train)
                    dk.find_labels(dataframe_train)
                    self.model = self.train(dataframe_train, pair, dk)
                    self.dd.pair_dict[pair]["trained_timestamp"] = int(
                        trained_timestamp.stopts)
                    if self.plot_features:
                        plot_feature_importance(self.model, pair, dk, self.plot_features)
                    if self.save_backtest_models:
                        logger.info('Saving backtest model to disk.')
                        self.dd.save_data(self.model, pair, dk)
                    else:
                        logger.info('Saving metadata to disk.')
                        self.dd.save_metadata(dk)
                else:
                    self.model = self.dd.load_data(pair, dk)

                pred_df, do_preds = self.predict(dataframe_backtest, dk)
                append_df = dk.get_predictions_to_append(pred_df, do_preds)
                dk.append_predictions(append_df)
                dk.save_backtesting_prediction(append_df)

        dk.fill_predictions(dataframe)

        return dk

    def start_live(
        self, dataframe: DataFrame, metadata: dict, strategy: IStrategy, dk: FreqaiDataKitchen
    ) -> FreqaiDataKitchen:
        """
        The main broad execution for dry/live. This function will check if a retraining should be
        performed, and if so, retrain and reset the model.
        :param dataframe: DataFrame = strategy passed dataframe
        :param metadata: Dict = pair metadata
        :param strategy: IStrategy = currently employed strategy
        dk: FreqaiDataKitchen = Data management/analysis tool associated to present pair only
        :returns:
        dk: FreqaiDataKitchen = Data management/analysis tool associated to present pair only
        """

        # update follower
        if self.follow_mode:
            self.dd.update_follower_metadata()

        # get the model metadata associated with the current pair
        (_, trained_timestamp, return_null_array) = self.dd.get_pair_dict_info(metadata["pair"])

        # if the metadata doesn't exist, the follower returns null arrays to strategy
        if self.follow_mode and return_null_array:
            logger.info("Returning null array from follower to strategy")
            self.dd.return_null_values_to_strategy(dataframe, dk)
            return dk

        # append the historic data once per round
        if self.dd.historic_data:
            self.dd.update_historic_data(strategy, dk)
            logger.debug(f'Updating historic data on pair {metadata["pair"]}')

        if not self.follow_mode:

            (_, new_trained_timerange, data_load_timerange) = dk.check_if_new_training_required(
                trained_timestamp
            )
            dk.set_paths(metadata["pair"], new_trained_timerange.stopts)

            # load candle history into memory if it is not yet.
            if not self.dd.historic_data:
                self.dd.load_all_pair_histories(data_load_timerange, dk)

            if not self.scanning:
                self.scanning = True
                self.start_scanning(strategy)

        elif self.follow_mode:
            dk.set_paths(metadata["pair"], trained_timestamp)
            logger.info(
                "FreqAI instance set to follow_mode, finding existing pair "
                f"using { self.identifier }"
            )

        # load the model and associated data into the data kitchen
        self.model = self.dd.load_data(metadata["pair"], dk)

        with self.analysis_lock:
            dataframe = self.dk.use_strategy_to_populate_indicators(
                strategy, prediction_dataframe=dataframe, pair=metadata["pair"]
            )

        if not self.model:
            logger.warning(
                f"No model ready for {metadata['pair']}, returning null values to strategy."
            )
            self.dd.return_null_values_to_strategy(dataframe, dk)
            return dk

        dk.find_labels(dataframe)

        self.build_strategy_return_arrays(dataframe, dk, metadata["pair"], trained_timestamp)

        return dk

    def build_strategy_return_arrays(
        self, dataframe: DataFrame, dk: FreqaiDataKitchen, pair: str, trained_timestamp: int
    ) -> None:

        # hold the historical predictions in memory so we are sending back
        # correct array to strategy

        if pair not in self.dd.model_return_values:
            # first predictions are made on entire historical candle set coming from strategy. This
            # allows FreqUI to show full return values.
            pred_df, do_preds = self.predict(dataframe, dk)
            if pair not in self.dd.historic_predictions:
                self.set_initial_historic_predictions(pred_df, dk, pair, dataframe)
            self.dd.set_initial_return_values(pair, pred_df)

            dk.return_dataframe = self.dd.attach_return_values_to_return_dataframe(pair, dataframe)
            return
        elif self.dk.check_if_model_expired(trained_timestamp):
            pred_df = DataFrame(np.zeros((2, len(dk.label_list))), columns=dk.label_list)
            do_preds = np.ones(2, dtype=np.int_) * 2
            dk.DI_values = np.zeros(2)
            logger.warning(
                f"Model expired for {pair}, returning null values to strategy. Strategy "
                "construction should take care to consider this event with "
                "prediction == 0 and do_predict == 2"
            )
        else:
            # remaining predictions are made only on the most recent candles for performance and
            # historical accuracy reasons.
            pred_df, do_preds = self.predict(dataframe.iloc[-self.CONV_WIDTH:], dk, first=False)

        if self.freqai_info.get('fit_live_predictions_candles', 0) and self.live:
            self.fit_live_predictions(dk, pair)
        self.dd.append_model_predictions(pair, pred_df, do_preds, dk, dataframe)
        dk.return_dataframe = self.dd.attach_return_values_to_return_dataframe(pair, dataframe)

        return

    def check_if_feature_list_matches_strategy(
        self, dk: FreqaiDataKitchen
    ) -> None:
        """
        Ensure user is passing the proper feature set if they are reusing an `identifier` pointing
        to a folder holding existing models.
        :param dataframe: DataFrame = strategy provided dataframe
        :param dk: FreqaiDataKitchen = non-persistent data container/analyzer for
                   current coin/bot loop
        """

        if "training_features_list_raw" in dk.data:
            feature_list = dk.data["training_features_list_raw"]
        else:
            feature_list = dk.data['training_features_list']

        if dk.training_features_list != feature_list:
            raise OperationalException(
                "Trying to access pretrained model with `identifier` "
                "but found different features furnished by current strategy."
                "Change `identifier` to train from scratch, or ensure the"
                "strategy is furnishing the same features as the pretrained"
                "model. In case of --strategy-list, please be aware that FreqAI "
                "requires all strategies to maintain identical "
                "populate_any_indicator() functions"
            )

    def data_cleaning_train(self, dk: FreqaiDataKitchen) -> None:
        """
        Base data cleaning method for train.
        Functions here improve/modify the input data by identifying outliers,
        computing additional metrics, adding noise, reducing dimensionality etc.
        """

        ft_params = self.freqai_info["feature_parameters"]

        if ft_params.get('inlier_metric_window', 0):
            dk.compute_inlier_metric(set_='train')
            if self.freqai_info["data_split_parameters"]["test_size"] > 0:
                dk.compute_inlier_metric(set_='test')

        if ft_params.get(
            "principal_component_analysis", False
        ):
            dk.principal_component_analysis()

        if ft_params.get("use_SVM_to_remove_outliers", False):
            dk.use_SVM_to_remove_outliers(predict=False)

        if ft_params.get("DI_threshold", 0):
            dk.data["avg_mean_dist"] = dk.compute_distances()

        if ft_params.get("use_DBSCAN_to_remove_outliers", False):
            if dk.pair in self.dd.old_DBSCAN_eps:
                eps = self.dd.old_DBSCAN_eps[dk.pair]
            else:
                eps = None
            dk.use_DBSCAN_to_remove_outliers(predict=False, eps=eps)
            self.dd.old_DBSCAN_eps[dk.pair] = dk.data['DBSCAN_eps']

        if self.freqai_info["feature_parameters"].get('noise_standard_deviation', 0):
            dk.add_noise_to_training_features()

    def data_cleaning_predict(self, dk: FreqaiDataKitchen) -> None:
        """
        Base data cleaning method for predict.
        Functions here are complementary to the functions of data_cleaning_train.
        """
        ft_params = self.freqai_info["feature_parameters"]

        # ensure user is feeding the correct indicators to the model
        self.check_if_feature_list_matches_strategy(dk)

        if ft_params.get('inlier_metric_window', 0):
            dk.compute_inlier_metric(set_='predict')

        if ft_params.get(
            "principal_component_analysis", False
        ):
            dk.pca_transform(dk.data_dictionary['prediction_features'])

        if ft_params.get("use_SVM_to_remove_outliers", False):
            dk.use_SVM_to_remove_outliers(predict=True)

        if ft_params.get("DI_threshold", 0):
            dk.check_if_pred_in_training_spaces()

        if ft_params.get("use_DBSCAN_to_remove_outliers", False):
            dk.use_DBSCAN_to_remove_outliers(predict=True)

    def model_exists(self, dk: FreqaiDataKitchen) -> bool:
        """
        Given a pair and path, check if a model already exists
        :param pair: pair e.g. BTC/USD
        :param path: path to model
        :return:
        :boolean: whether the model file exists or not.
        """
        path_to_modelfile = Path(dk.data_path / f"{dk.model_filename}_model.joblib")
        file_exists = path_to_modelfile.is_file()
        if file_exists:
            logger.info("Found model at %s", dk.data_path / dk.model_filename)
        else:
            logger.info("Could not find model at %s", dk.data_path / dk.model_filename)
        return file_exists

    def set_full_path(self) -> None:
        """
        Creates and sets the full path for the identifier
        """
        self.full_path = Path(
            self.config["user_data_dir"] / "models" / f"{self.identifier}"
        )
        self.full_path.mkdir(parents=True, exist_ok=True)

    def extract_data_and_train_model(
        self,
        new_trained_timerange: TimeRange,
        pair: str,
        strategy: IStrategy,
        dk: FreqaiDataKitchen,
        data_load_timerange: TimeRange,
    ):
        """
        Retrieve data and train model.
        :param new_trained_timerange: TimeRange = the timerange to train the model on
        :param metadata: dict = strategy provided metadata
        :param strategy: IStrategy = user defined strategy object
        :param dk: FreqaiDataKitchen = non-persistent data container for current coin/loop
        :param data_load_timerange: TimeRange = the amount of data to be loaded
                                    for populate_any_indicators
                                    (larger than new_trained_timerange so that
                                    new_trained_timerange does not contain any NaNs)
        """

        corr_dataframes, base_dataframes = self.dd.get_base_and_corr_dataframes(
            data_load_timerange, pair, dk
        )

        with self.analysis_lock:
            unfiltered_dataframe = dk.use_strategy_to_populate_indicators(
                strategy, corr_dataframes, base_dataframes, pair
            )

        unfiltered_dataframe = dk.slice_dataframe(new_trained_timerange, unfiltered_dataframe)

        # find the features indicated by strategy and store in datakitchen
        dk.find_features(unfiltered_dataframe)
        dk.find_labels(unfiltered_dataframe)

        model = self.train(unfiltered_dataframe, pair, dk)

        self.dd.pair_dict[pair]["trained_timestamp"] = new_trained_timerange.stopts
        dk.set_new_model_names(pair, new_trained_timerange)
        self.dd.save_data(model, pair, dk)

        if self.plot_features:
            plot_feature_importance(model, pair, dk, self.plot_features)

        if self.freqai_info.get("purge_old_models", False):
            self.dd.purge_old_models()

    def set_initial_historic_predictions(
        self, pred_df: DataFrame, dk: FreqaiDataKitchen, pair: str, strat_df: DataFrame
    ) -> None:
        """
        This function is called only if the datadrawer failed to load an
        existing set of historic predictions. In this case, it builds
        the structure and sets fake predictions off the first training
        data. After that, FreqAI will append new real predictions to the
        set of historic predictions.

        These values are used to generate live statistics which can be used
        in the strategy for adaptive values. E.g. &*_mean/std are quantities
        that can computed based on live predictions from the set of historical
        predictions. Those values can be used in the user strategy to better
        assess prediction rarity, and thus wait for probabilistically favorable
        entries relative to the live historical predictions.

        If the user reuses an identifier on a subsequent instance,
        this function will not be called. In that case, "real" predictions
        will be appended to the loaded set of historic predictions.
        :param df: DataFrame = the dataframe containing the training feature data
        :param model: Any = A model which was `fit` using a common library such as
                      catboost or lightgbm
        :param dk: FreqaiDataKitchen = object containing methods for data analysis
        :param pair: str = current pair
        """

        self.dd.historic_predictions[pair] = pred_df
        hist_preds_df = self.dd.historic_predictions[pair]

        for label in hist_preds_df.columns:
            if hist_preds_df[label].dtype == object:
                continue
            hist_preds_df[f'{label}_mean'] = 0
            hist_preds_df[f'{label}_std'] = 0

        hist_preds_df['do_predict'] = 0

        if self.freqai_info['feature_parameters'].get('DI_threshold', 0) > 0:
            hist_preds_df['DI_values'] = 0

        for return_str in dk.data['extra_returns_per_train']:
            hist_preds_df[return_str] = 0

        hist_preds_df['close_price'] = strat_df['close']
        hist_preds_df['date_pred'] = strat_df['date']

        # # for keras type models, the conv_window needs to be prepended so
        # # viewing is correct in frequi
        if self.freqai_info.get('keras', False) or self.ft_params.get('inlier_metric_window', 0):
            n_lost_points = self.freqai_info.get('conv_width', 2)
            zeros_df = DataFrame(np.zeros((n_lost_points, len(hist_preds_df.columns))),
                                 columns=hist_preds_df.columns)
            self.dd.historic_predictions[pair] = pd.concat(
                [zeros_df, hist_preds_df], axis=0, ignore_index=True)

    def fit_live_predictions(self, dk: FreqaiDataKitchen, pair: str) -> None:
        """
        Fit the labels with a gaussian distribution
        """
        import scipy as spy

        # add classes from classifier label types if used
        full_labels = dk.label_list + dk.unique_class_list

        num_candles = self.freqai_info.get("fit_live_predictions_candles", 100)
        dk.data["labels_mean"], dk.data["labels_std"] = {}, {}
        for label in full_labels:
            if self.dd.historic_predictions[dk.pair][label].dtype == object:
                continue
            f = spy.stats.norm.fit(self.dd.historic_predictions[dk.pair][label].tail(num_candles))
            dk.data["labels_mean"][label], dk.data["labels_std"][label] = f[0], f[1]

        return

    def inference_timer(self, do: Literal['start', 'stop'] = 'start', pair: str = ''):
        """
        Timer designed to track the cumulative time spent in FreqAI for one pass through
        the whitelist. This will check if the time spent is more than 1/4 the time
        of a single candle, and if so, it will warn the user of degraded performance
        """
        if do == 'start':
            self.pair_it += 1
            self.begin_time = time.time()
        elif do == 'stop':
            end = time.time()
            time_spent = (end - self.begin_time)
            if self.freqai_info.get('write_metrics_to_disk', False):
                self.dd.update_metric_tracker('inference_time', time_spent, pair)
            self.inference_time += time_spent
            if self.pair_it == self.total_pairs:
                logger.info(
                    f'Total time spent inferencing pairlist {self.inference_time:.2f} seconds')
                if self.inference_time > 0.25 * self.base_tf_seconds:
                    logger.warning("Inference took over 25% of the candle time. Reduce pairlist to"
                                   " avoid blinding open trades and degrading performance.")
                self.pair_it = 0
                self.inference_time = 0
        return

    def train_timer(self, do: Literal['start', 'stop'] = 'start', pair: str = ''):
        """
        Timer designed to track the cumulative time spent training the full pairlist in
        FreqAI.
        """
        if do == 'start':
            self.pair_it_train += 1
            self.begin_time_train = time.time()
        elif do == 'stop':
            end = time.time()
            time_spent = (end - self.begin_time_train)
            if self.freqai_info.get('write_metrics_to_disk', False):
                self.dd.collect_metrics(time_spent, pair)

            self.train_time += time_spent
            if self.pair_it_train == self.total_pairs:
                logger.info(
                    f'Total time spent training pairlist {self.train_time:.2f} seconds')
                self.pair_it_train = 0
                self.train_time = 0
        return

    def get_init_model(self, pair: str) -> Any:
        if pair not in self.dd.model_dictionary or not self.continual_learning:
            init_model = None
        else:
            init_model = self.dd.model_dictionary[pair]

        return init_model

    def _set_train_queue(self):
        """
        Sets train queue from existing train timestamps if they exist
        otherwise it sets the train queue based on the provided whitelist.
        """
        current_pairlist = self.config.get("exchange", {}).get("pair_whitelist")
        if not self.dd.pair_dict:
            logger.info('Set fresh train queue from whitelist. '
                        f'Queue: {current_pairlist}')
            return deque(current_pairlist)

        best_queue = deque()

        pair_dict_sorted = sorted(self.dd.pair_dict.items(),
                                  key=lambda k: k[1]['trained_timestamp'])
        for pair in pair_dict_sorted:
            if pair[0] in current_pairlist:
                best_queue.append(pair[0])
        for pair in current_pairlist:
            if pair not in best_queue:
                best_queue.appendleft(pair)

        logger.info('Set existing queue from trained timestamps. '
                    f'Best approximation queue: {best_queue}')
        return best_queue

    # Following methods which are overridden by user made prediction models.
    # See freqai/prediction_models/CatboostPredictionModel.py for an example.

    @abstractmethod
    def train(self, unfiltered_df: DataFrame, pair: str,
              dk: FreqaiDataKitchen, **kwargs) -> Any:
        """
        Filter the training data and train a model to it. Train makes heavy use of the datahandler
        for storing, saving, loading, and analyzing the data.
        :param unfiltered_df: Full dataframe for the current training period
        :param metadata: pair metadata from strategy.
        :return: Trained model which can be used to inference (self.predict)
        """

    @abstractmethod
    def fit(self, data_dictionary: Dict[str, Any], dk: FreqaiDataKitchen, **kwargs) -> Any:
        """
        Most regressors use the same function names and arguments e.g. user
        can drop in LGBMRegressor in place of CatBoostRegressor and all data
        management will be properly handled by Freqai.
        :param data_dictionary: Dict = the dictionary constructed by DataHandler to hold
                                all the training and test data/labels.
        """

        return

    @abstractmethod
    def predict(
        self, unfiltered_df: DataFrame, dk: FreqaiDataKitchen, **kwargs
    ) -> Tuple[DataFrame, NDArray[np.int_]]:
        """
        Filter the prediction features data and predict with it.
        :param unfiltered_df: Full dataframe for the current backtest period.
        :param dk: FreqaiDataKitchen = Data management/analysis tool associated to present pair only
        :param first: boolean = whether this is the first prediction or not.
        :return:
        :predictions: np.array of predictions
        :do_predict: np.array of 1s and 0s to indicate places where freqai needed to remove
        data (NaNs) or felt uncertain about data (i.e. SVM and/or DI index)
        """<|MERGE_RESOLUTION|>--- conflicted
+++ resolved
@@ -6,11 +6,7 @@
 from datetime import datetime, timezone
 from pathlib import Path
 from threading import Lock
-<<<<<<< HEAD
-from typing import Any, Dict, List, Optional, Tuple
-=======
-from typing import Any, Dict, List, Literal, Tuple
->>>>>>> 5c14aedd
+from typing import Any, Dict, List, Optional, Literal, Tuple
 
 import numpy as np
 import pandas as pd
@@ -110,7 +106,6 @@
         Return an empty state to be pickled in hyperopt
         """
         return ({})
-        self.strategy: Optional[IStrategy] = None
 
     def assert_config(self, config: Config) -> None:
 
