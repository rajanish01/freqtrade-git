--- conflicted
+++ resolved
@@ -152,9 +152,6 @@
             from freqtrade.resolvers.freqaimodel_resolver import FreqaiModelResolver
             self.freqai = FreqaiModelResolver.load_freqaimodel(self.config)
             self.freqai_info = self.config["freqai"]
-<<<<<<< HEAD
-            self.freqai.strategy = self
-=======
 
             # download the desired data in dry/live
             if self.config.get('runmode') in (RunMode.DRY_RUN, RunMode.LIVE):
@@ -164,7 +161,7 @@
                     "already on disk."
                 )
                 download_all_data_for_training(self.dp, self.config)
->>>>>>> 8545d743
+            self.freqai.strategy = self
         else:
             # Gracious failures if freqAI is disabled but "start" is called.
             class DummyClass():
