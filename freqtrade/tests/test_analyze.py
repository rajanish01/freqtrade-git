# pragma pylint: disable=missing-docstring, C0103

"""
Unit test file for analyse.py
"""

import datetime
import logging
from unittest.mock import MagicMock

import arrow
from pandas import DataFrame

from freqtrade.analyze import Analyze, SignalType
from freqtrade.optimize.__init__ import load_tickerdata_file
from freqtrade.tests.conftest import log_has

# Avoid to reinit the same object again and again
_ANALYZE = Analyze({'strategy': 'DefaultStrategy'})


def test_signaltype_object() -> None:
    """
    Test the SignalType object has the mandatory Constants
    :return: None
    """
    assert hasattr(SignalType, 'BUY')
    assert hasattr(SignalType, 'SELL')


def test_analyze_object() -> None:
    """
    Test the Analyze object has the mandatory methods
    :return: None
    """
    assert hasattr(Analyze, 'parse_ticker_dataframe')
    assert hasattr(Analyze, 'populate_indicators')
    assert hasattr(Analyze, 'populate_buy_trend')
    assert hasattr(Analyze, 'populate_sell_trend')
    assert hasattr(Analyze, 'analyze_ticker')
    assert hasattr(Analyze, 'get_signal')
    assert hasattr(Analyze, 'should_sell')
    assert hasattr(Analyze, 'min_roi_reached')


def test_dataframe_correct_length(result):
    dataframe = Analyze.parse_ticker_dataframe(result)
    assert len(result.index) == len(dataframe.index)


def test_dataframe_correct_columns(result):
    assert result.columns.tolist() == \
<<<<<<< HEAD
        ['date', 'open', 'high', 'low', 'close', 'volume']
=======
        ['date', 'close', 'high', 'low', 'open', 'volume']
>>>>>>> bddf009a


def test_populates_buy_trend(result):
    # Load the default strategy for the unit test, because this logic is done in main.py
    dataframe = _ANALYZE.populate_buy_trend(_ANALYZE.populate_indicators(result))
    assert 'buy' in dataframe.columns


def test_populates_sell_trend(result):
    # Load the default strategy for the unit test, because this logic is done in main.py
    dataframe = _ANALYZE.populate_sell_trend(_ANALYZE.populate_indicators(result))
    assert 'sell' in dataframe.columns


def test_returns_latest_buy_signal(mocker):
    mocker.patch('freqtrade.analyze.get_ticker_history', return_value=MagicMock())

    mocker.patch.multiple(
        'freqtrade.analyze.Analyze',
        analyze_ticker=MagicMock(
            return_value=DataFrame([{'buy': 1, 'sell': 0, 'date': arrow.utcnow()}])
        )
    )
    assert _ANALYZE.get_signal('ETH/BTC', '5m') == (True, False)

    mocker.patch.multiple(
        'freqtrade.analyze.Analyze',
        analyze_ticker=MagicMock(
            return_value=DataFrame([{'buy': 0, 'sell': 1, 'date': arrow.utcnow()}])
        )
    )
    assert _ANALYZE.get_signal('ETH/BTC', '5m') == (False, True)


def test_returns_latest_sell_signal(mocker):
    mocker.patch('freqtrade.analyze.get_ticker_history', return_value=MagicMock())
    mocker.patch.multiple(
        'freqtrade.analyze.Analyze',
        analyze_ticker=MagicMock(
            return_value=DataFrame([{'sell': 1, 'buy': 0, 'date': arrow.utcnow()}])
        )
    )

    assert _ANALYZE.get_signal('ETH/BTC', '5m') == (False, True)

    mocker.patch.multiple(
        'freqtrade.analyze.Analyze',
        analyze_ticker=MagicMock(
            return_value=DataFrame([{'sell': 0, 'buy': 1, 'date': arrow.utcnow()}])
        )
    )
    assert _ANALYZE.get_signal('ETH/BTC', '5m') == (True, False)


def test_get_signal_empty(default_conf, mocker, caplog):
    caplog.set_level(logging.INFO)
    mocker.patch('freqtrade.analyze.get_ticker_history', return_value=None)
    assert (False, False) == _ANALYZE.get_signal('foo', default_conf['ticker_interval'])
    assert log_has('Empty ticker history for pair foo', caplog.record_tuples)


def test_get_signal_exception_valueerror(default_conf, mocker, caplog):
    caplog.set_level(logging.INFO)
    mocker.patch('freqtrade.analyze.get_ticker_history', return_value=1)
    mocker.patch.multiple(
        'freqtrade.analyze.Analyze',
        analyze_ticker=MagicMock(
            side_effect=ValueError('xyz')
        )
    )
    assert (False, False) == _ANALYZE.get_signal('foo', default_conf['ticker_interval'])
    assert log_has('Unable to analyze ticker for pair foo: xyz', caplog.record_tuples)


def test_get_signal_empty_dataframe(default_conf, mocker, caplog):
    caplog.set_level(logging.INFO)
    mocker.patch('freqtrade.analyze.get_ticker_history', return_value=1)
    mocker.patch.multiple(
        'freqtrade.analyze.Analyze',
        analyze_ticker=MagicMock(
            return_value=DataFrame([])
        )
    )
    assert (False, False) == _ANALYZE.get_signal('xyz', default_conf['ticker_interval'])
    assert log_has('Empty dataframe for pair xyz', caplog.record_tuples)


def test_get_signal_old_dataframe(default_conf, mocker, caplog):
    caplog.set_level(logging.INFO)
    mocker.patch('freqtrade.analyze.get_ticker_history', return_value=1)
    # FIX: The get_signal function has hardcoded 10, which we must inturn hardcode
    oldtime = arrow.utcnow() - datetime.timedelta(minutes=11)
    ticks = DataFrame([{'buy': 1, 'date': oldtime}])
    mocker.patch.multiple(
        'freqtrade.analyze.Analyze',
        analyze_ticker=MagicMock(
            return_value=DataFrame(ticks)
        )
    )
    assert (False, False) == _ANALYZE.get_signal('xyz', default_conf['ticker_interval'])
    assert log_has(
        'Outdated history for pair xyz. Last tick is 11 minutes old',
        caplog.record_tuples
    )


def test_get_signal_handles_exceptions(mocker):
    mocker.patch('freqtrade.analyze.get_ticker_history', return_value=MagicMock())
    mocker.patch.multiple(
        'freqtrade.analyze.Analyze',
        analyze_ticker=MagicMock(
            side_effect=Exception('invalid ticker history ')
        )
    )

    assert _ANALYZE.get_signal('ETH/BTC', '5m') == (False, False)


<<<<<<< HEAD
def test_parse_ticker_dataframe(ticker_history):
    columns = ['date', 'open', 'high', 'low', 'close', 'volume']
=======
def test_parse_ticker_dataframe(ticker_history, ticker_history_without_bv):
    columns = ['date', 'close', 'high', 'low', 'open', 'volume']
>>>>>>> bddf009a

    # Test file with BV data
    dataframe = Analyze.parse_ticker_dataframe(ticker_history)
    assert dataframe.columns.tolist() == columns


def test_tickerdata_to_dataframe(default_conf) -> None:
    """
    Test Analyze.tickerdata_to_dataframe() method
    """
    analyze = Analyze(default_conf)

    timerange = ((None, 'line'), None, -100)
    tick = load_tickerdata_file(None, 'UNITTEST/BTC', '1m', timerange=timerange)
    tickerlist = {'UNITTEST/BTC': tick}
    data = analyze.tickerdata_to_dataframe(tickerlist)
    assert len(data['UNITTEST/BTC']) == 100<|MERGE_RESOLUTION|>--- conflicted
+++ resolved
@@ -50,11 +50,7 @@
 
 def test_dataframe_correct_columns(result):
     assert result.columns.tolist() == \
-<<<<<<< HEAD
         ['date', 'open', 'high', 'low', 'close', 'volume']
-=======
-        ['date', 'close', 'high', 'low', 'open', 'volume']
->>>>>>> bddf009a
 
 
 def test_populates_buy_trend(result):
@@ -173,13 +169,8 @@
     assert _ANALYZE.get_signal('ETH/BTC', '5m') == (False, False)
 
 
-<<<<<<< HEAD
 def test_parse_ticker_dataframe(ticker_history):
     columns = ['date', 'open', 'high', 'low', 'close', 'volume']
-=======
-def test_parse_ticker_dataframe(ticker_history, ticker_history_without_bv):
-    columns = ['date', 'close', 'high', 'low', 'open', 'volume']
->>>>>>> bddf009a
 
     # Test file with BV data
     dataframe = Analyze.parse_ticker_dataframe(ticker_history)
