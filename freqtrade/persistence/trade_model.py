"""
This module contains the class to persist trades into SQLite
"""

import logging
from collections import defaultdict
from collections.abc import Sequence
from dataclasses import dataclass
from datetime import datetime, timedelta, timezone
from math import isclose
from typing import Any, ClassVar, Optional, cast

from sqlalchemy import (
    Enum,
    Float,
    ForeignKey,
    Integer,
    ScalarResult,
    Select,
    String,
    UniqueConstraint,
    desc,
    func,
    select,
)
from sqlalchemy.orm import Mapped, lazyload, mapped_column, relationship, validates
from typing_extensions import Self

from freqtrade.constants import (
    CANCELED_EXCHANGE_STATES,
    CUSTOM_TAG_MAX_LENGTH,
    DATETIME_PRINT_FORMAT,
    MATH_CLOSE_PREC,
    NON_OPEN_EXCHANGE_STATES,
    BuySell,
    LongShort,
)
from freqtrade.enums import ExitType, TradingMode
from freqtrade.exceptions import DependencyException, OperationalException
from freqtrade.exchange import (
    ROUND_DOWN,
    ROUND_UP,
    amount_to_contract_precision,
    price_to_precision,
)
from freqtrade.leverage import interest
from freqtrade.misc import safe_value_fallback
from freqtrade.persistence.base import ModelBase, SessionType
from freqtrade.persistence.custom_data import CustomDataWrapper, _CustomData
from freqtrade.util import FtPrecise, dt_from_ts, dt_now, dt_ts, dt_ts_none


logger = logging.getLogger(__name__)


@dataclass
class ProfitStruct:
    profit_abs: float
    profit_ratio: float
    total_profit: float
    total_profit_ratio: float


class Order(ModelBase):
    """
    Order database model
    Keeps a record of all orders placed on the exchange

    One to many relationship with Trades:
      - One trade can have many orders
      - One Order can only be associated with one Trade

    Mirrors CCXT Order structure
    """

    __tablename__ = "orders"
    __allow_unmapped__ = True
    session: ClassVar[SessionType]

    # Uniqueness should be ensured over pair, order_id
    # its likely that order_id is unique per Pair on some exchanges.
    __table_args__ = (UniqueConstraint("ft_pair", "order_id", name="_order_pair_order_id"),)

    id: Mapped[int] = mapped_column(Integer, primary_key=True)
    ft_trade_id: Mapped[int] = mapped_column(Integer, ForeignKey("trades.id"), index=True)

    _trade_live: Mapped["Trade"] = relationship("Trade", back_populates="orders", lazy="immediate")
    _trade_bt: "LocalTrade" = None  # type: ignore

    # order_side can only be 'buy', 'sell' or 'stoploss'
    ft_order_side: Mapped[str] = mapped_column(String(25), nullable=False)
    ft_pair: Mapped[str] = mapped_column(String(25), nullable=False)
    ft_is_open: Mapped[bool] = mapped_column(nullable=False, default=True, index=True)
    ft_amount: Mapped[float] = mapped_column(Float(), nullable=False)
    ft_price: Mapped[float] = mapped_column(Float(), nullable=False)
    ft_cancel_reason: Mapped[str] = mapped_column(String(CUSTOM_TAG_MAX_LENGTH), nullable=True)

    order_id: Mapped[str] = mapped_column(String(255), nullable=False, index=True)
    status: Mapped[Optional[str]] = mapped_column(String(255), nullable=True)
    symbol: Mapped[Optional[str]] = mapped_column(String(25), nullable=True)
    order_type: Mapped[Optional[str]] = mapped_column(String(50), nullable=True)
    side: Mapped[str] = mapped_column(String(25), nullable=True)
    price: Mapped[Optional[float]] = mapped_column(Float(), nullable=True)
    average: Mapped[Optional[float]] = mapped_column(Float(), nullable=True)
    amount: Mapped[Optional[float]] = mapped_column(Float(), nullable=True)
    filled: Mapped[Optional[float]] = mapped_column(Float(), nullable=True)
    remaining: Mapped[Optional[float]] = mapped_column(Float(), nullable=True)
    cost: Mapped[Optional[float]] = mapped_column(Float(), nullable=True)
    stop_price: Mapped[Optional[float]] = mapped_column(Float(), nullable=True)
    order_date: Mapped[datetime] = mapped_column(nullable=True, default=dt_now)
    order_filled_date: Mapped[Optional[datetime]] = mapped_column(nullable=True)
    order_update_date: Mapped[Optional[datetime]] = mapped_column(nullable=True)
    funding_fee: Mapped[Optional[float]] = mapped_column(Float(), nullable=True)

    ft_fee_base: Mapped[Optional[float]] = mapped_column(Float(), nullable=True)
    ft_order_tag: Mapped[Optional[str]] = mapped_column(
        String(CUSTOM_TAG_MAX_LENGTH), nullable=True
    )

    @property
    def order_date_utc(self) -> datetime:
        """Order-date with UTC timezoneinfo"""
        return self.order_date.replace(tzinfo=timezone.utc)

    @property
    def order_filled_utc(self) -> Optional[datetime]:
        """last order-date with UTC timezoneinfo"""
        return (
            self.order_filled_date.replace(tzinfo=timezone.utc) if self.order_filled_date else None
        )

    @property
    def safe_amount(self) -> float:
        return self.amount or self.ft_amount

    @property
    def safe_placement_price(self) -> float:
        """Price at which the order was placed"""
        return self.price or self.stop_price or self.ft_price

    @property
    def safe_price(self) -> float:
        return self.average or self.price or self.stop_price or self.ft_price

    @property
    def safe_filled(self) -> float:
        return self.filled if self.filled is not None else 0.0

    @property
    def safe_cost(self) -> float:
        return self.cost or 0.0

    @property
    def safe_remaining(self) -> float:
        return (
            self.remaining
            if self.remaining is not None
            else self.safe_amount - (self.filled or 0.0)
        )

    @property
    def safe_fee_base(self) -> float:
        return self.ft_fee_base or 0.0

    @property
    def safe_amount_after_fee(self) -> float:
        return self.safe_filled - self.safe_fee_base

    @property
    def trade(self) -> "LocalTrade":
        return self._trade_bt or self._trade_live

    @property
    def stake_amount(self) -> float:
        """Amount in stake currency used for this order"""
        return self.safe_amount * self.safe_price / self.trade.leverage

    def __repr__(self):
        return (
            f"Order(id={self.id}, trade={self.ft_trade_id}, order_id={self.order_id}, "
            f"side={self.side}, filled={self.safe_filled}, price={self.safe_price}, "
            f"amount={self.amount}, "
            f"status={self.status}, date={self.order_date_utc:{DATETIME_PRINT_FORMAT}})"
        )

    def update_from_ccxt_object(self, order):
        """
        Update Order from ccxt response
        Only updates if fields are available from ccxt -
        """
        if self.order_id != str(order["id"]):
            raise DependencyException("Order-id's don't match")

        self.status = safe_value_fallback(order, "status", default_value=self.status)
        self.symbol = safe_value_fallback(order, "symbol", default_value=self.symbol)
        self.order_type = safe_value_fallback(order, "type", default_value=self.order_type)
        self.side = safe_value_fallback(order, "side", default_value=self.side)
        self.price = safe_value_fallback(order, "price", default_value=self.price)
        self.amount = safe_value_fallback(order, "amount", default_value=self.amount)
        self.filled = safe_value_fallback(order, "filled", default_value=self.filled)
        self.average = safe_value_fallback(order, "average", default_value=self.average)
        self.remaining = safe_value_fallback(order, "remaining", default_value=self.remaining)
        self.cost = safe_value_fallback(order, "cost", default_value=self.cost)
        self.stop_price = safe_value_fallback(order, "stopPrice", default_value=self.stop_price)
        order_date = safe_value_fallback(order, "timestamp")
        if order_date:
            self.order_date = datetime.fromtimestamp(order_date / 1000, tz=timezone.utc)
        elif not self.order_date:
            self.order_date = dt_now()

        self.ft_is_open = True
        if self.status in NON_OPEN_EXCHANGE_STATES:
            self.ft_is_open = False
            if (order.get("filled", 0.0) or 0.0) > 0 and not self.order_filled_date:
                self.order_filled_date = dt_from_ts(
                    safe_value_fallback(order, "lastTradeTimestamp", default_value=dt_ts())
                )
        self.order_update_date = datetime.now(timezone.utc)

    def to_ccxt_object(self, stopPriceName: str = "stopPrice") -> dict[str, Any]:
        order: dict[str, Any] = {
            "id": self.order_id,
            "symbol": self.ft_pair,
            "price": self.price,
            "average": self.average,
            "amount": self.amount,
            "cost": self.cost,
            "type": self.order_type,
            "side": self.ft_order_side,
            "filled": self.filled,
            "remaining": self.remaining,
            "datetime": self.order_date_utc.strftime("%Y-%m-%dT%H:%M:%S.%f"),
            "timestamp": int(self.order_date_utc.timestamp() * 1000),
            "status": self.status,
            "fee": None,
            "info": {},
        }
        if self.ft_order_side == "stoploss":
            order.update(
                {
                    stopPriceName: self.stop_price,
                    "ft_order_type": "stoploss",
                }
            )

        return order

    def to_json(self, entry_side: str, minified: bool = False) -> dict[str, Any]:
        """
        :param minified: If True, only return a subset of the data is returned.
                         Only used for backtesting.
        """
        resp = {
            "amount": self.safe_amount,
            "safe_price": self.safe_price,
            "ft_order_side": self.ft_order_side,
            "order_filled_timestamp": dt_ts_none(self.order_filled_utc),
            "ft_is_entry": self.ft_order_side == entry_side,
            "ft_order_tag": self.ft_order_tag,
        }
        if not minified:
            resp.update(
                {
                    "pair": self.ft_pair,
                    "order_id": self.order_id,
                    "status": self.status,
                    "average": round(self.average, 8) if self.average else 0,
                    "cost": self.cost if self.cost else 0,
                    "filled": self.filled,
                    "is_open": self.ft_is_open,
                    "order_date": (
                        self.order_date.strftime(DATETIME_PRINT_FORMAT) if self.order_date else None
                    ),
                    "order_timestamp": (
                        int(self.order_date.replace(tzinfo=timezone.utc).timestamp() * 1000)
                        if self.order_date
                        else None
                    ),
                    "order_filled_date": (
                        self.order_filled_date.strftime(DATETIME_PRINT_FORMAT)
                        if self.order_filled_date
                        else None
                    ),
                    "order_type": self.order_type,
                    "price": self.price,
                    "remaining": self.remaining,
                    "ft_fee_base": self.ft_fee_base,
                    "funding_fee": self.funding_fee,
                }
            )
        return resp

    def close_bt_order(self, close_date: datetime, trade: "LocalTrade"):
        self.order_filled_date = close_date
        self.filled = self.amount
        self.remaining = 0
        self.status = "closed"
        self.ft_is_open = False
        # Assign funding fees to Order.
        # Assumes backtesting will use date_last_filled_utc to calculate future funding fees.
        self.funding_fee = trade.funding_fee_running
        trade.funding_fee_running = 0.0

        if self.ft_order_side == trade.entry_side and self.price:
            trade.open_rate = self.price
            trade.recalc_trade_from_orders()
            if trade.nr_of_successful_entries == 1:
                trade.initial_stop_loss_pct = None
                trade.is_stop_loss_trailing = False
            trade.adjust_stop_loss(trade.open_rate, trade.stop_loss_pct)

    @staticmethod
    def update_orders(orders: list["Order"], order: dict[str, Any]):
        """
        Get all non-closed orders - useful when trying to batch-update orders
        """
        if not isinstance(order, dict):
            logger.warning(f"{order} is not a valid response object.")
            return

        filtered_orders = [o for o in orders if o.order_id == order.get("id")]
        if filtered_orders:
            oobj = filtered_orders[0]
            oobj.update_from_ccxt_object(order)
            Trade.commit()
        else:
            logger.warning(f"Did not find order for {order}.")

    @classmethod
    def parse_from_ccxt_object(
        cls,
        order: dict[str, Any],
        pair: str,
        side: str,
        amount: Optional[float] = None,
        price: Optional[float] = None,
    ) -> Self:
        """
        Parse an order from a ccxt object and return a new order Object.
        Optional support for overriding amount and price is only used for test simplification.
        """
        o = cls(
            order_id=str(order["id"]),
            ft_order_side=side,
            ft_pair=pair,
            ft_amount=amount or order.get("amount", None) or 0.0,
            ft_price=price or order.get("price", None),
        )

        o.update_from_ccxt_object(order)
        return o

    @staticmethod
    def get_open_orders() -> Sequence["Order"]:
        """
        Retrieve open orders from the database
        :return: List of open orders
        """
        return Order.session.scalars(select(Order).filter(Order.ft_is_open.is_(True))).all()

    @staticmethod
    def order_by_id(order_id: str) -> Optional["Order"]:
        """
        Retrieve order based on order_id
        :return: Order or None
        """
        return Order.session.scalars(select(Order).filter(Order.order_id == order_id)).first()


class LocalTrade:
    """
    Trade database model.
    Used in backtesting - must be aligned to Trade model!
    """

    use_db: bool = False
    # Trades container for backtesting
    bt_trades: list["LocalTrade"] = []
    bt_trades_open: list["LocalTrade"] = []
    # Copy of trades_open - but indexed by pair
    bt_trades_open_pp: dict[str, list["LocalTrade"]] = defaultdict(list)
    bt_open_open_trade_count: int = 0
    bt_total_profit: float = 0
    realized_profit: float = 0

    id: int = 0

    orders: list[Order] = []

    exchange: str = ""
    pair: str = ""
    base_currency: Optional[str] = ""
    stake_currency: Optional[str] = ""
    is_open: bool = True
    fee_open: float = 0.0
    fee_open_cost: Optional[float] = None
    fee_open_currency: Optional[str] = ""
    fee_close: Optional[float] = 0.0
    fee_close_cost: Optional[float] = None
    fee_close_currency: Optional[str] = ""
    open_rate: float = 0.0
    open_rate_requested: Optional[float] = None
    # open_trade_value - calculated via _calc_open_trade_value
    open_trade_value: float = 0.0
    close_rate: Optional[float] = None
    close_rate_requested: Optional[float] = None
    close_profit: Optional[float] = None
    close_profit_abs: Optional[float] = None
    stake_amount: float = 0.0
    max_stake_amount: Optional[float] = 0.0
    amount: float = 0.0
    amount_requested: Optional[float] = None
    open_date: datetime
    close_date: Optional[datetime] = None
    # absolute value of the stop loss
    stop_loss: float = 0.0
    # percentage value of the stop loss
    stop_loss_pct: Optional[float] = 0.0
    # absolute value of the initial stop loss
    initial_stop_loss: Optional[float] = 0.0
    # percentage value of the initial stop loss
    initial_stop_loss_pct: Optional[float] = None
    is_stop_loss_trailing: bool = False
    # absolute value of the highest reached price
    max_rate: Optional[float] = None
    # Lowest price reached
    min_rate: Optional[float] = None
    exit_reason: Optional[str] = ""
    exit_order_status: Optional[str] = ""
    strategy: Optional[str] = ""
    enter_tag: Optional[str] = None
    timeframe: Optional[int] = None

    trading_mode: TradingMode = TradingMode.SPOT
    amount_precision: Optional[float] = None
    price_precision: Optional[float] = None
    precision_mode: Optional[int] = None
    precision_mode_price: Optional[int] = None
    contract_size: Optional[float] = None

    # Leverage trading properties
    liquidation_price: Optional[float] = None
    is_short: bool = False
    leverage: float = 1.0

    # Margin trading properties
    interest_rate: float = 0.0

    # Futures properties
    funding_fees: Optional[float] = None
    # Used to keep running funding fees - between the last filled order and now
    # Shall not be used for calculations!
    funding_fee_running: Optional[float] = None

    @property
    def stoploss_or_liquidation(self) -> float:
        if self.liquidation_price:
            if self.is_short:
                return min(self.stop_loss, self.liquidation_price)
            else:
                return max(self.stop_loss, self.liquidation_price)

        return self.stop_loss

    @property
    def buy_tag(self) -> Optional[str]:
        """
        Compatibility between buy_tag (old) and enter_tag (new)
        Consider buy_tag deprecated
        """
        return self.enter_tag

    @property
    def has_no_leverage(self) -> bool:
        """Returns true if this is a non-leverage, non-short trade"""
        return (self.leverage == 1.0 or self.leverage is None) and not self.is_short

    @property
    def borrowed(self) -> float:
        """
        The amount of currency borrowed from the exchange for leverage trades
        If a long trade, the amount is in base currency
        If a short trade, the amount is in the other currency being traded
        """
        if self.has_no_leverage:
            return 0.0
        elif not self.is_short:
            return (self.amount * self.open_rate) * ((self.leverage - 1) / self.leverage)
        else:
            return self.amount

    @property
    def _date_last_filled_utc(self) -> Optional[datetime]:
        """Date of the last filled order"""
        orders = self.select_filled_orders()
        if orders:
            return max(o.order_filled_utc for o in orders if o.order_filled_utc)
        return None

    @property
    def date_last_filled_utc(self) -> datetime:
        """Date of the last filled order - or open_date if no orders are filled"""
        dt_last_filled = self._date_last_filled_utc
        if not dt_last_filled:
            return self.open_date_utc
        return max([self.open_date_utc, dt_last_filled])

    @property
    def date_entry_fill_utc(self) -> Optional[datetime]:
        """Date of the first filled order"""
        orders = self.select_filled_orders(self.entry_side)
        if orders and len(
            filled_date := [o.order_filled_utc for o in orders if o.order_filled_utc]
        ):
            return min(filled_date)
        return None

    @property
    def open_date_utc(self):
        return self.open_date.replace(tzinfo=timezone.utc)

    @property
    def stoploss_last_update_utc(self):
        if self.has_open_sl_orders:
            return max(o.order_date_utc for o in self.open_sl_orders)
        return None

    @property
    def close_date_utc(self):
        return self.close_date.replace(tzinfo=timezone.utc) if self.close_date else None

    @property
    def entry_side(self) -> str:
        if self.is_short:
            return "sell"
        else:
            return "buy"

    @property
    def exit_side(self) -> BuySell:
        if self.is_short:
            return "buy"
        else:
            return "sell"

    @property
    def trade_direction(self) -> LongShort:
        if self.is_short:
            return "short"
        else:
            return "long"

    @property
    def safe_base_currency(self) -> str:
        """
        Compatibility layer for asset - which can be empty for old trades.
        """
        try:
            return self.base_currency or self.pair.split("/")[0]
        except IndexError:
            return ""

    @property
    def safe_quote_currency(self) -> str:
        """
        Compatibility layer for asset - which can be empty for old trades.
        """
        try:
            return self.stake_currency or self.pair.split("/")[1].split(":")[0]
        except IndexError:
            return ""

    @property
    def open_orders(self) -> list[Order]:
        """
        All open orders for this trade excluding stoploss orders
        """
        return [o for o in self.orders if o.ft_is_open and o.ft_order_side != "stoploss"]

    @property
    def has_open_orders(self) -> bool:
        """
        True if there are open orders for this trade excluding stoploss orders
        """
        open_orders_wo_sl = [
            o for o in self.orders if o.ft_order_side not in ["stoploss"] and o.ft_is_open
        ]
        return len(open_orders_wo_sl) > 0

    @property
<<<<<<< HEAD
    def has_open_position(self) -> bool:
        """
        True if there is an open position for this trade
        """
        return self.amount > 0

    @property
    def open_sl_orders(self) -> List[Order]:
=======
    def open_sl_orders(self) -> list[Order]:
>>>>>>> ddeb6496
        """
        All open stoploss orders for this trade
        """
        return [o for o in self.orders if o.ft_order_side in ["stoploss"] and o.ft_is_open]

    @property
    def has_open_sl_orders(self) -> bool:
        """
        True if there are open stoploss orders for this trade
        """
        open_sl_orders = [
            o for o in self.orders if o.ft_order_side in ["stoploss"] and o.ft_is_open
        ]
        return len(open_sl_orders) > 0

    @property
    def sl_orders(self) -> list[Order]:
        """
        All stoploss orders for this trade
        """
        return [o for o in self.orders if o.ft_order_side in ["stoploss"]]

    @property
    def open_orders_ids(self) -> list[str]:
        open_orders_ids_wo_sl = [
            oo.order_id for oo in self.open_orders if oo.ft_order_side not in ["stoploss"]
        ]
        return open_orders_ids_wo_sl

    def __init__(self, **kwargs):
        for key in kwargs:
            setattr(self, key, kwargs[key])
        self.recalc_open_trade_value()
        self.orders = []
        if self.trading_mode == TradingMode.MARGIN and self.interest_rate is None:
            raise OperationalException(
                f"{self.trading_mode} trading requires param interest_rate on trades"
            )

    def __repr__(self):
        open_since = (
            self.open_date_utc.strftime(DATETIME_PRINT_FORMAT) if self.is_open else "closed"
        )

        return (
            f"Trade(id={self.id}, pair={self.pair}, amount={self.amount:.8f}, "
            f"is_short={self.is_short or False}, leverage={self.leverage or 1.0}, "
            f"open_rate={self.open_rate:.8f}, open_since={open_since})"
        )

    def to_json(self, minified: bool = False) -> dict[str, Any]:
        """
        :param minified: If True, only return a subset of the data is returned.
                         Only used for backtesting.
        :return: Dictionary with trade data
        """
        filled_or_open_orders = self.select_filled_or_open_orders()
        orders_json = [order.to_json(self.entry_side, minified) for order in filled_or_open_orders]

        return {
            "trade_id": self.id,
            "pair": self.pair,
            "base_currency": self.safe_base_currency,
            "quote_currency": self.safe_quote_currency,
            "is_open": self.is_open,
            "exchange": self.exchange,
            "amount": round(self.amount, 8),
            "amount_requested": round(self.amount_requested, 8) if self.amount_requested else None,
            "stake_amount": round(self.stake_amount, 8),
            "max_stake_amount": round(self.max_stake_amount, 8) if self.max_stake_amount else None,
            "strategy": self.strategy,
            "enter_tag": self.enter_tag,
            "timeframe": self.timeframe,
            "fee_open": self.fee_open,
            "fee_open_cost": self.fee_open_cost,
            "fee_open_currency": self.fee_open_currency,
            "fee_close": self.fee_close,
            "fee_close_cost": self.fee_close_cost,
            "fee_close_currency": self.fee_close_currency,
            "open_date": self.open_date.strftime(DATETIME_PRINT_FORMAT),
            "open_timestamp": dt_ts_none(self.open_date_utc),
            "open_fill_date": (
                self.date_entry_fill_utc.strftime(DATETIME_PRINT_FORMAT)
                if self.date_entry_fill_utc
                else None
            ),
            "open_fill_timestamp": dt_ts_none(self.date_entry_fill_utc),
            "open_rate": self.open_rate,
            "open_rate_requested": self.open_rate_requested,
            "open_trade_value": round(self.open_trade_value, 8),
            "close_date": (
                self.close_date.strftime(DATETIME_PRINT_FORMAT) if self.close_date else None
            ),
            "close_timestamp": dt_ts_none(self.close_date_utc),
            "realized_profit": self.realized_profit or 0.0,
            # Close-profit corresponds to relative realized_profit ratio
            "realized_profit_ratio": self.close_profit or None,
            "close_rate": self.close_rate,
            "close_rate_requested": self.close_rate_requested,
            "close_profit": self.close_profit,  # Deprecated
            "close_profit_pct": round(self.close_profit * 100, 2) if self.close_profit else None,
            "close_profit_abs": self.close_profit_abs,  # Deprecated
            "trade_duration_s": (
                int((self.close_date_utc - self.open_date_utc).total_seconds())
                if self.close_date
                else None
            ),
            "trade_duration": (
                int((self.close_date_utc - self.open_date_utc).total_seconds() // 60)
                if self.close_date
                else None
            ),
            "profit_ratio": self.close_profit,
            "profit_pct": round(self.close_profit * 100, 2) if self.close_profit else None,
            "profit_abs": self.close_profit_abs,
            "exit_reason": self.exit_reason,
            "exit_order_status": self.exit_order_status,
            "stop_loss_abs": self.stop_loss,
            "stop_loss_ratio": self.stop_loss_pct if self.stop_loss_pct else None,
            "stop_loss_pct": (self.stop_loss_pct * 100) if self.stop_loss_pct else None,
            "stoploss_last_update": (
                self.stoploss_last_update_utc.strftime(DATETIME_PRINT_FORMAT)
                if self.stoploss_last_update_utc
                else None
            ),
            "stoploss_last_update_timestamp": dt_ts_none(self.stoploss_last_update_utc),
            "initial_stop_loss_abs": self.initial_stop_loss,
            "initial_stop_loss_ratio": (
                self.initial_stop_loss_pct if self.initial_stop_loss_pct else None
            ),
            "initial_stop_loss_pct": (
                self.initial_stop_loss_pct * 100 if self.initial_stop_loss_pct else None
            ),
            "min_rate": self.min_rate,
            "max_rate": self.max_rate,
            "leverage": self.leverage,
            "interest_rate": self.interest_rate,
            "liquidation_price": self.liquidation_price,
            "is_short": self.is_short,
            "trading_mode": self.trading_mode,
            "funding_fees": self.funding_fees,
            "amount_precision": self.amount_precision,
            "price_precision": self.price_precision,
            "precision_mode": self.precision_mode,
            "precision_mode_price": self.precision_mode_price,
            "contract_size": self.contract_size,
            "has_open_orders": self.has_open_orders,
            "orders": orders_json,
        }

    @staticmethod
    def reset_trades() -> None:
        """
        Resets all trades. Only active for backtesting mode.
        """
        LocalTrade.bt_trades = []
        LocalTrade.bt_trades_open = []
        LocalTrade.bt_trades_open_pp = defaultdict(list)
        LocalTrade.bt_open_open_trade_count = 0
        LocalTrade.bt_total_profit = 0

    def adjust_min_max_rates(self, current_price: float, current_price_low: float) -> None:
        """
        Adjust the max_rate and min_rate.
        """
        self.max_rate = max(current_price, self.max_rate or self.open_rate)
        self.min_rate = min(current_price_low, self.min_rate or self.open_rate)

    def set_liquidation_price(self, liquidation_price: Optional[float]):
        """
        Method you should use to set self.liquidation price.
        Assures stop_loss is not passed the liquidation price
        """
        if liquidation_price is None:
            return
        self.liquidation_price = liquidation_price

    def set_funding_fees(self, funding_fee: float) -> None:
        """
        Assign funding fees to Trade.
        """
        if funding_fee is None:
            return
        self.funding_fee_running = funding_fee
        prior_funding_fees = sum([o.funding_fee for o in self.orders if o.funding_fee])
        self.funding_fees = prior_funding_fees + funding_fee

    def __set_stop_loss(self, stop_loss: float, percent: float):
        """
        Method used internally to set self.stop_loss.
        """
        if not self.stop_loss:
            self.initial_stop_loss = stop_loss
        self.stop_loss = stop_loss

        self.stop_loss_pct = -1 * abs(percent)

    def adjust_stop_loss(
        self,
        current_price: float,
        stoploss: Optional[float],
        initial: bool = False,
        allow_refresh: bool = False,
    ) -> None:
        """
        This adjusts the stop loss to it's most recently observed setting
        :param current_price: Current rate the asset is traded
        :param stoploss: Stoploss as factor (sample -0.05 -> -5% below current price).
        :param initial: Called to initiate stop_loss.
            Skips everything if self.stop_loss is already set.
        :param refresh: Called to refresh stop_loss, allows adjustment in both directions
        """
        if stoploss is None or (initial and not (self.stop_loss is None or self.stop_loss == 0)):
            # Don't modify if called with initial and nothing to do
            return

        leverage = self.leverage or 1.0
        if self.is_short:
            new_loss = float(current_price * (1 + abs(stoploss / leverage)))
        else:
            new_loss = float(current_price * (1 - abs(stoploss / leverage)))

        stop_loss_norm = price_to_precision(
            new_loss,
            self.price_precision,
            self.precision_mode_price,
            rounding_mode=ROUND_DOWN if self.is_short else ROUND_UP,
        )
        # no stop loss assigned yet
        if self.initial_stop_loss_pct is None:
            self.__set_stop_loss(stop_loss_norm, stoploss)
            self.initial_stop_loss = price_to_precision(
                stop_loss_norm,
                self.price_precision,
                self.precision_mode_price,
                rounding_mode=ROUND_DOWN if self.is_short else ROUND_UP,
            )
            self.initial_stop_loss_pct = -1 * abs(stoploss)

        # evaluate if the stop loss needs to be updated
        else:
            higher_stop = stop_loss_norm > self.stop_loss
            lower_stop = stop_loss_norm < self.stop_loss

            # stop losses only walk up, never down!,
            #   ? But adding more to a leveraged trade would create a lower liquidation price,
            #   ? decreasing the minimum stoploss
            if (
                allow_refresh
                or (higher_stop and not self.is_short)
                or (lower_stop and self.is_short)
            ):
                logger.debug(f"{self.pair} - Adjusting stoploss...")
                if not allow_refresh:
                    self.is_stop_loss_trailing = True
                self.__set_stop_loss(stop_loss_norm, stoploss)
            else:
                logger.debug(f"{self.pair} - Keeping current stoploss...")

        logger.debug(
            f"{self.pair} - Stoploss adjusted. current_price={current_price:.8f}, "
            f"open_rate={self.open_rate:.8f}, max_rate={self.max_rate or self.open_rate:.8f}, "
            f"initial_stop_loss={self.initial_stop_loss:.8f}, "
            f"stop_loss={self.stop_loss:.8f}. "
            f"Trailing stoploss saved us: "
            f"{float(self.stop_loss) - float(self.initial_stop_loss or 0.0):.8f}."
        )

    def update_trade(self, order: Order, recalculating: bool = False) -> None:
        """
        Updates this entity with amount and actual open/close rates.
        :param order: order retrieved by exchange.fetch_order()
        :return: None
        """

        # Ignore open and cancelled orders
        if order.status == "open" or order.safe_price is None:
            return

        logger.info(f"Updating trade (id={self.id}) ...")
        if order.ft_order_side != "stoploss":
            order.funding_fee = self.funding_fee_running
            # Reset running funding fees
            self.funding_fee_running = 0.0
        order_type = order.order_type.upper() if order.order_type else None

        if order.ft_order_side == self.entry_side:
            # Update open rate and actual amount
            self.open_rate = order.safe_price
            self.amount = order.safe_amount_after_fee
            if self.is_open:
                payment = "SELL" if self.is_short else "BUY"
                logger.info(f"{order_type}_{payment} has been fulfilled for {self}.")

            self.recalc_trade_from_orders()
        elif order.ft_order_side == self.exit_side:
            if self.is_open:
                payment = "BUY" if self.is_short else "SELL"
                # * On margin shorts, you buy a little bit more than the amount (amount + interest)
                logger.info(f"{order_type}_{payment} has been fulfilled for {self}.")

        elif order.ft_order_side == "stoploss" and order.status not in ("open",):
            self.close_rate_requested = self.stop_loss
            self.exit_reason = ExitType.STOPLOSS_ON_EXCHANGE.value
            if self.is_open and order.safe_filled > 0:
                logger.info(f"{order_type} is hit for {self}.")
        else:
            raise ValueError(f"Unknown order type: {order.order_type}")

        if order.ft_order_side != self.entry_side:
            amount_tr = amount_to_contract_precision(
                self.amount, self.amount_precision, self.precision_mode, self.contract_size
            )
            if isclose(order.safe_amount_after_fee, amount_tr, abs_tol=MATH_CLOSE_PREC) or (
                not recalculating and order.safe_amount_after_fee > amount_tr
            ):
                # When recalculating a trade, only coming out to 0 can force a close
                self.close(order.safe_price)
            else:
                self.recalc_trade_from_orders()

        Trade.commit()

    def close(self, rate: float, *, show_msg: bool = True) -> None:
        """
        Sets close_rate to the given rate, calculates total profit
        and marks trade as closed
        """
        self.close_rate = rate
        self.close_date = self.close_date or self._date_last_filled_utc or dt_now()
        self.is_open = False
        self.exit_order_status = "closed"
        self.recalc_trade_from_orders(is_closing=True)
        if show_msg:
            logger.info(
                f"Marking {self} as closed as the trade is fulfilled "
                "and found no open orders for it."
            )

    def update_fee(
        self, fee_cost: float, fee_currency: Optional[str], fee_rate: Optional[float], side: str
    ) -> None:
        """
        Update Fee parameters. Only acts once per side
        """
        if self.entry_side == side and self.fee_open_currency is None:
            self.fee_open_cost = fee_cost
            self.fee_open_currency = fee_currency
            if fee_rate is not None:
                self.fee_open = fee_rate
                # Assume close-fee will fall into the same fee category and take an educated guess
                self.fee_close = fee_rate
        elif self.exit_side == side and self.fee_close_currency is None:
            self.fee_close_cost = fee_cost
            self.fee_close_currency = fee_currency
            if fee_rate is not None:
                self.fee_close = fee_rate

    def fee_updated(self, side: str) -> bool:
        """
        Verify if this side (buy / sell) has already been updated
        """
        if self.entry_side == side:
            return self.fee_open_currency is not None
        elif self.exit_side == side:
            return self.fee_close_currency is not None
        else:
            return False

    def update_order(self, order: dict) -> None:
        Order.update_orders(self.orders, order)

    @property
    def fully_canceled_entry_order_count(self) -> int:
        """
        Get amount of failed exiting orders
        assumes full exits.
        """
        return len(
            [
                o
                for o in self.orders
                if o.ft_order_side == self.entry_side
                and o.status in CANCELED_EXCHANGE_STATES
                and o.filled == 0
            ]
        )

    @property
    def canceled_exit_order_count(self) -> int:
        """
        Get amount of failed exiting orders
        assumes full exits.
        """
        return len(
            [
                o
                for o in self.orders
                if o.ft_order_side == self.exit_side and o.status in CANCELED_EXCHANGE_STATES
            ]
        )

    def get_canceled_exit_order_count(self) -> int:
        """
        Get amount of failed exiting orders
        assumes full exits.
        """
        return self.canceled_exit_order_count

    def _calc_open_trade_value(self, amount: float, open_rate: float) -> float:
        """
        Calculate the open_rate including open_fee.
        :return: Price in of the open trade incl. Fees
        """
        open_trade = FtPrecise(amount) * FtPrecise(open_rate)
        fees = open_trade * FtPrecise(self.fee_open)
        if self.is_short:
            return float(open_trade - fees)
        else:
            return float(open_trade + fees)

    def recalc_open_trade_value(self) -> None:
        """
        Recalculate open_trade_value.
        Must be called whenever open_rate, fee_open is changed.
        """
        self.open_trade_value = self._calc_open_trade_value(self.amount, self.open_rate)

    def calculate_interest(self) -> FtPrecise:
        """
        Calculate interest for this trade. Only applicable for Margin trading.
        """
        zero = FtPrecise(0.0)
        # If nothing was borrowed
        if self.trading_mode != TradingMode.MARGIN or self.has_no_leverage:
            return zero

        open_date = self.open_date.replace(tzinfo=None)
        now = (self.close_date or datetime.now(timezone.utc)).replace(tzinfo=None)
        sec_per_hour = FtPrecise(3600)
        total_seconds = FtPrecise((now - open_date).total_seconds())
        hours = total_seconds / sec_per_hour or zero

        rate = FtPrecise(self.interest_rate)
        borrowed = FtPrecise(self.borrowed)

        return interest(exchange_name=self.exchange, borrowed=borrowed, rate=rate, hours=hours)

    def _calc_base_close(self, amount: FtPrecise, rate: float, fee: Optional[float]) -> FtPrecise:
        close_trade = amount * FtPrecise(rate)
        fees = close_trade * FtPrecise(fee or 0.0)

        if self.is_short:
            return close_trade + fees
        else:
            return close_trade - fees

    def calc_close_trade_value(self, rate: float, amount: Optional[float] = None) -> float:
        """
        Calculate the Trade's close value including fees
        :param rate: rate to compare with.
        :return: value in stake currency of the open trade
        """
        if rate is None and not self.close_rate:
            return 0.0

        amount1 = FtPrecise(amount or self.amount)
        trading_mode = self.trading_mode or TradingMode.SPOT

        if trading_mode == TradingMode.SPOT:
            return float(self._calc_base_close(amount1, rate, self.fee_close))

        elif trading_mode == TradingMode.MARGIN:
            total_interest = self.calculate_interest()

            if self.is_short:
                amount1 = amount1 + total_interest
                return float(self._calc_base_close(amount1, rate, self.fee_close))
            else:
                # Currency already owned for longs, no need to purchase
                return float(self._calc_base_close(amount1, rate, self.fee_close) - total_interest)

        elif trading_mode == TradingMode.FUTURES:
            funding_fees = self.funding_fees or 0.0
            # Positive funding_fees -> Trade has gained from fees.
            # Negative funding_fees -> Trade had to pay the fees.
            if self.is_short:
                return float(self._calc_base_close(amount1, rate, self.fee_close)) - funding_fees
            else:
                return float(self._calc_base_close(amount1, rate, self.fee_close)) + funding_fees
        else:
            raise OperationalException(
                f"{self.trading_mode} trading is not yet available using freqtrade"
            )

    def calc_profit(
        self, rate: float, amount: Optional[float] = None, open_rate: Optional[float] = None
    ) -> float:
        """
        Calculate the absolute profit in stake currency between Close and Open trade
        Deprecated - only available for backwards compatibility
        :param rate: close rate to compare with.
        :param amount: Amount to use for the calculation. Falls back to trade.amount if not set.
        :param open_rate: open_rate to use. Defaults to self.open_rate if not provided.
        :return: profit in stake currency as float
        """
        prof = self.calculate_profit(rate, amount, open_rate)
        return prof.profit_abs

    def calculate_profit(
        self, rate: float, amount: Optional[float] = None, open_rate: Optional[float] = None
    ) -> ProfitStruct:
        """
        Calculate profit metrics (absolute, ratio, total, total ratio).
        All calculations include fees.
        :param rate: close rate to compare with.
        :param amount: Amount to use for the calculation. Falls back to trade.amount if not set.
        :param open_rate: open_rate to use. Defaults to self.open_rate if not provided.
        :return: Profit structure, containing absolute and relative profits.
        """

        close_trade_value = self.calc_close_trade_value(rate, amount)
        if amount is None or open_rate is None:
            open_trade_value = self.open_trade_value
        else:
            open_trade_value = self._calc_open_trade_value(amount, open_rate)

        if self.is_short:
            profit_abs = open_trade_value - close_trade_value
        else:
            profit_abs = close_trade_value - open_trade_value

        try:
            if self.is_short:
                profit_ratio = (1 - (close_trade_value / open_trade_value)) * self.leverage
            else:
                profit_ratio = ((close_trade_value / open_trade_value) - 1) * self.leverage
            profit_ratio = float(f"{profit_ratio:.8f}")
        except ZeroDivisionError:
            profit_ratio = 0.0

        total_profit_abs = profit_abs + self.realized_profit
        total_profit_ratio = (
            (total_profit_abs / self.max_stake_amount) * self.leverage
            if self.max_stake_amount
            else 0.0
        )
        total_profit_ratio = float(f"{total_profit_ratio:.8f}")
        profit_abs = float(f"{profit_abs:.8f}")

        return ProfitStruct(
            profit_abs=profit_abs,
            profit_ratio=profit_ratio,
            total_profit=profit_abs + self.realized_profit,
            total_profit_ratio=total_profit_ratio,
        )

    def calc_profit_ratio(
        self, rate: float, amount: Optional[float] = None, open_rate: Optional[float] = None
    ) -> float:
        """
        Calculates the profit as ratio (including fee).
        :param rate: rate to compare with.
        :param amount: Amount to use for the calculation. Falls back to trade.amount if not set.
        :param open_rate: open_rate to use. Defaults to self.open_rate if not provided.
        :return: profit ratio as float
        """
        close_trade_value = self.calc_close_trade_value(rate, amount)

        if amount is None or open_rate is None:
            open_trade_value = self.open_trade_value
        else:
            open_trade_value = self._calc_open_trade_value(amount, open_rate)

        if open_trade_value == 0.0:
            return 0.0
        else:
            if self.is_short:
                profit_ratio = (1 - (close_trade_value / open_trade_value)) * self.leverage
            else:
                profit_ratio = ((close_trade_value / open_trade_value) - 1) * self.leverage

        return float(f"{profit_ratio:.8f}")

    def recalc_trade_from_orders(self, *, is_closing: bool = False):
        ZERO = FtPrecise(0.0)
        current_amount = FtPrecise(0.0)
        current_stake = FtPrecise(0.0)
        max_stake_amount = FtPrecise(0.0)
        total_stake = 0.0  # Total stake after all buy orders (does not subtract!)
        avg_price = FtPrecise(0.0)
        close_profit = 0.0
        close_profit_abs = 0.0
        # Reset funding fees
        self.funding_fees = 0.0
        funding_fees = 0.0
        ordercount = len(self.orders) - 1
        for i, o in enumerate(self.orders):
            if o.ft_is_open or not o.filled:
                continue
            funding_fees += o.funding_fee or 0.0
            tmp_amount = FtPrecise(o.safe_amount_after_fee)
            tmp_price = FtPrecise(o.safe_price)

            is_exit = o.ft_order_side != self.entry_side
            side = FtPrecise(-1 if is_exit else 1)
            if tmp_amount > ZERO and tmp_price is not None:
                current_amount += tmp_amount * side
                price = avg_price if is_exit else tmp_price
                current_stake += price * tmp_amount * side

                if current_amount > ZERO and not is_exit:
                    avg_price = current_stake / current_amount

            if is_exit:
                # Process exits
                if i == ordercount and is_closing:
                    # Apply funding fees only to the last closing order
                    self.funding_fees = funding_fees

                exit_rate = o.safe_price
                exit_amount = o.safe_amount_after_fee
                prof = self.calculate_profit(exit_rate, exit_amount, float(avg_price))
                close_profit_abs += prof.profit_abs
                if total_stake > 0:
                    # This needs to be calculated based on the last occurring exit to be aligned
                    # with realized_profit.
                    close_profit = (close_profit_abs / total_stake) * self.leverage
            else:
                total_stake += self._calc_open_trade_value(tmp_amount, price)
                max_stake_amount += tmp_amount * price
        self.funding_fees = funding_fees
        self.max_stake_amount = float(max_stake_amount)

        if close_profit:
            self.close_profit = close_profit
            self.realized_profit = close_profit_abs
            self.close_profit_abs = prof.profit_abs

        current_amount_tr = amount_to_contract_precision(
            float(current_amount), self.amount_precision, self.precision_mode, self.contract_size
        )
        if current_amount_tr > 0.0:
            # Trade is still open
            # Leverage not updated, as we don't allow changing leverage through DCA at the moment.
            self.open_rate = float(current_stake / current_amount)
            self.amount = current_amount_tr
            self.stake_amount = float(current_stake) / (self.leverage or 1.0)
            self.fee_open_cost = self.fee_open * float(self.max_stake_amount)
            self.recalc_open_trade_value()
            if self.stop_loss_pct is not None and self.open_rate is not None:
                self.adjust_stop_loss(self.open_rate, self.stop_loss_pct)
        elif is_closing and total_stake > 0:
            # Close profit abs / maximum owned
            # Fees are considered as they are part of close_profit_abs
            self.close_profit = (close_profit_abs / total_stake) * self.leverage
            self.close_profit_abs = close_profit_abs

    def select_order_by_order_id(self, order_id: str) -> Optional[Order]:
        """
        Finds order object by Order id.
        :param order_id: Exchange order id
        """
        for o in self.orders:
            if o.order_id == order_id:
                return o
        return None

    def select_order(
        self,
        order_side: Optional[str] = None,
        is_open: Optional[bool] = None,
        only_filled: bool = False,
    ) -> Optional[Order]:
        """
        Finds latest order for this orderside and status
        :param order_side: ft_order_side of the order (either 'buy', 'sell' or 'stoploss')
        :param is_open: Only search for open orders?
        :param only_filled: Only search for Filled orders (only valid with is_open=False).
        :return: latest Order object if it exists, else None
        """
        orders = self.orders
        if order_side:
            orders = [o for o in orders if o.ft_order_side == order_side]
        if is_open is not None:
            orders = [o for o in orders if o.ft_is_open == is_open]
        if is_open is False and only_filled:
            orders = [o for o in orders if o.filled and o.status in NON_OPEN_EXCHANGE_STATES]
        if len(orders) > 0:
            return orders[-1]
        else:
            return None

    def select_filled_orders(self, order_side: Optional[str] = None) -> list["Order"]:
        """
        Finds filled orders for this order side.
        Will not return open orders which already partially filled.
        :param order_side: Side of the order (either 'buy', 'sell', or None)
        :return: array of Order objects
        """
        return [
            o
            for o in self.orders
            if ((o.ft_order_side == order_side) or (order_side is None))
            and o.ft_is_open is False
            and o.filled
            and o.status in NON_OPEN_EXCHANGE_STATES
        ]

    def select_filled_or_open_orders(self) -> list["Order"]:
        """
        Finds filled or open orders
        :param order_side: Side of the order (either 'buy', 'sell', or None)
        :return: array of Order objects
        """
        return [
            o
            for o in self.orders
            if (
                o.ft_is_open is False
                and (o.filled or 0) > 0
                and o.status in NON_OPEN_EXCHANGE_STATES
            )
            or (o.ft_is_open is True and o.status is not None)
        ]

    def set_custom_data(self, key: str, value: Any) -> None:
        """
        Set custom data for this trade
        :param key: key of the custom data
        :param value: value of the custom data (must be JSON serializable)
        """
        CustomDataWrapper.set_custom_data(trade_id=self.id, key=key, value=value)

    def get_custom_data(self, key: str, default: Any = None) -> Any:
        """
        Get custom data for this trade
        :param key: key of the custom data
        """
        data = CustomDataWrapper.get_custom_data(trade_id=self.id, key=key)
        if data:
            return data[0].value
        return default

    def get_custom_data_entry(self, key: str) -> Optional[_CustomData]:
        """
        Get custom data for this trade
        :param key: key of the custom data
        """
        data = CustomDataWrapper.get_custom_data(trade_id=self.id, key=key)
        if data:
            return data[0]
        return None

    def get_all_custom_data(self) -> list[_CustomData]:
        """
        Get all custom data for this trade
        """
        return CustomDataWrapper.get_custom_data(trade_id=self.id)

    @property
    def nr_of_successful_entries(self) -> int:
        """
        Helper function to count the number of entry orders that have been filled.
        :return: int count of entry orders that have been filled for this trade.
        """

        return len(self.select_filled_orders(self.entry_side))

    @property
    def nr_of_successful_exits(self) -> int:
        """
        Helper function to count the number of exit orders that have been filled.
        :return: int count of exit orders that have been filled for this trade.
        """
        return len(self.select_filled_orders(self.exit_side))

    @property
    def nr_of_successful_buys(self) -> int:
        """
        Helper function to count the number of buy orders that have been filled.
        WARNING: Please use nr_of_successful_entries for short support.
        :return: int count of buy orders that have been filled for this trade.
        """

        return len(self.select_filled_orders("buy"))

    @property
    def nr_of_successful_sells(self) -> int:
        """
        Helper function to count the number of sell orders that have been filled.
        WARNING: Please use nr_of_successful_exits for short support.
        :return: int count of sell orders that have been filled for this trade.
        """
        return len(self.select_filled_orders("sell"))

    @property
    def sell_reason(self) -> Optional[str]:
        """DEPRECATED! Please use exit_reason instead."""
        return self.exit_reason

    @property
    def safe_close_rate(self) -> float:
        return self.close_rate or self.close_rate_requested or 0.0

    @staticmethod
    def get_trades_proxy(
        *,
        pair: Optional[str] = None,
        is_open: Optional[bool] = None,
        open_date: Optional[datetime] = None,
        close_date: Optional[datetime] = None,
    ) -> list["LocalTrade"]:
        """
        Helper function to query Trades.
        Returns a List of trades, filtered on the parameters given.
        In live mode, converts the filter to a database query and returns all rows
        In Backtest mode, uses filters on Trade.bt_trades to get the result.

        :param pair: Filter by pair
        :param is_open: Filter by open/closed status
        :param open_date: Filter by open_date (filters via trade.open_date > input)
        :param close_date: Filter by close_date (filters via trade.close_date > input)
                           Will implicitly only return closed trades.
        :return: unsorted List[Trade]
        """

        # Offline mode - without database
        if is_open is not None:
            if is_open:
                sel_trades = LocalTrade.bt_trades_open
            else:
                sel_trades = LocalTrade.bt_trades

        else:
            # Not used during backtesting, but might be used by a strategy
            sel_trades = list(LocalTrade.bt_trades + LocalTrade.bt_trades_open)

        if pair:
            sel_trades = [trade for trade in sel_trades if trade.pair == pair]
        if open_date:
            sel_trades = [trade for trade in sel_trades if trade.open_date > open_date]
        if close_date:
            sel_trades = [
                trade for trade in sel_trades if trade.close_date and trade.close_date > close_date
            ]

        return sel_trades

    @staticmethod
    def close_bt_trade(trade):
        LocalTrade.bt_trades_open.remove(trade)
        LocalTrade.bt_trades_open_pp[trade.pair].remove(trade)
        LocalTrade.bt_open_open_trade_count -= 1
        LocalTrade.bt_trades.append(trade)
        LocalTrade.bt_total_profit += trade.close_profit_abs

    @staticmethod
    def add_bt_trade(trade):
        if trade.is_open:
            LocalTrade.bt_trades_open.append(trade)
            LocalTrade.bt_trades_open_pp[trade.pair].append(trade)
            LocalTrade.bt_open_open_trade_count += 1
        else:
            LocalTrade.bt_trades.append(trade)

    @staticmethod
    def remove_bt_trade(trade):
        LocalTrade.bt_trades_open.remove(trade)
        LocalTrade.bt_trades_open_pp[trade.pair].remove(trade)
        LocalTrade.bt_open_open_trade_count -= 1

    @staticmethod
    def get_open_trades() -> list[Any]:
        """
        Retrieve open trades
        """
        return Trade.get_trades_proxy(is_open=True)

    @staticmethod
    def get_open_trade_count() -> int:
        """
        get open trade count
        """
        if Trade.use_db:
            return Trade.session.execute(
                select(func.count(Trade.id)).filter(Trade.is_open.is_(True))
            ).scalar_one()
        else:
            return LocalTrade.bt_open_open_trade_count

    @staticmethod
    def stoploss_reinitialization(desired_stoploss: float):
        """
        Adjust initial Stoploss to desired stoploss for all open trades.
        """
        trade: Trade
        for trade in Trade.get_open_trades():
            logger.info(f"Found open trade: {trade}")

            # skip case if trailing-stop changed the stoploss already.
            if not trade.is_stop_loss_trailing and trade.initial_stop_loss_pct != desired_stoploss:
                # Stoploss value got changed

                logger.info(f"Stoploss for {trade} needs adjustment...")
                # Force reset of stoploss
                trade.stop_loss = 0.0
                trade.initial_stop_loss_pct = None
                trade.adjust_stop_loss(trade.open_rate, desired_stoploss)
                logger.info(f"New stoploss: {trade.stop_loss}.")

    @classmethod
    def from_json(cls, json_str: str) -> Self:
        """
        Create a Trade instance from a json string.

        Used for debugging purposes - please keep.
        :param json_str: json string to parse
        :return: Trade instance
        """
        import rapidjson

        data = rapidjson.loads(json_str)
        trade = cls(
            __FROM_JSON=True,
            id=data["trade_id"],
            pair=data["pair"],
            base_currency=data["base_currency"],
            stake_currency=data["quote_currency"],
            is_open=data["is_open"],
            exchange=data["exchange"],
            amount=data["amount"],
            amount_requested=data["amount_requested"],
            stake_amount=data["stake_amount"],
            strategy=data["strategy"],
            enter_tag=data["enter_tag"],
            timeframe=data["timeframe"],
            fee_open=data["fee_open"],
            fee_open_cost=data["fee_open_cost"],
            fee_open_currency=data["fee_open_currency"],
            fee_close=data["fee_close"],
            fee_close_cost=data["fee_close_cost"],
            fee_close_currency=data["fee_close_currency"],
            open_date=datetime.fromtimestamp(data["open_timestamp"] // 1000, tz=timezone.utc),
            open_rate=data["open_rate"],
            open_rate_requested=data["open_rate_requested"],
            open_trade_value=data["open_trade_value"],
            close_date=(
                datetime.fromtimestamp(data["close_timestamp"] // 1000, tz=timezone.utc)
                if data["close_timestamp"]
                else None
            ),
            realized_profit=data["realized_profit"],
            close_rate=data["close_rate"],
            close_rate_requested=data["close_rate_requested"],
            close_profit=data["close_profit"],
            close_profit_abs=data["close_profit_abs"],
            exit_reason=data["exit_reason"],
            exit_order_status=data["exit_order_status"],
            stop_loss=data["stop_loss_abs"],
            stop_loss_pct=data["stop_loss_ratio"],
            initial_stop_loss=data["initial_stop_loss_abs"],
            initial_stop_loss_pct=data["initial_stop_loss_ratio"],
            min_rate=data["min_rate"],
            max_rate=data["max_rate"],
            leverage=data["leverage"],
            interest_rate=data["interest_rate"],
            liquidation_price=data["liquidation_price"],
            is_short=data["is_short"],
            trading_mode=data["trading_mode"],
            funding_fees=data["funding_fees"],
            amount_precision=data.get("amount_precision", None),
            price_precision=data.get("price_precision", None),
            precision_mode=data.get("precision_mode", None),
            precision_mode_price=data.get("precision_mode_price", data.get("precision_mode", None)),
            contract_size=data.get("contract_size", None),
        )
        for order in data["orders"]:
            order_obj = Order(
                amount=order["amount"],
                ft_amount=order["amount"],
                ft_order_side=order["ft_order_side"],
                ft_pair=order["pair"],
                ft_is_open=order["is_open"],
                order_id=order["order_id"],
                status=order["status"],
                average=order["average"],
                cost=order["cost"],
                filled=order["filled"],
                order_date=datetime.strptime(order["order_date"], DATETIME_PRINT_FORMAT),
                order_filled_date=(
                    datetime.fromtimestamp(order["order_filled_timestamp"] // 1000, tz=timezone.utc)
                    if order["order_filled_timestamp"]
                    else None
                ),
                order_type=order["order_type"],
                price=order["price"],
                ft_price=order["price"],
                remaining=order["remaining"],
                funding_fee=order.get("funding_fee", None),
                ft_order_tag=order.get("ft_order_tag", None),
            )
            trade.orders.append(order_obj)

        return trade


class Trade(ModelBase, LocalTrade):
    """
    Trade database model.
    Also handles updating and querying trades

    Note: Fields must be aligned with LocalTrade class
    """

    __tablename__ = "trades"
    session: ClassVar[SessionType]

    use_db: bool = True

    id: Mapped[int] = mapped_column(Integer, primary_key=True)  # type: ignore

    orders: Mapped[list[Order]] = relationship(
        "Order", order_by="Order.id", cascade="all, delete-orphan", lazy="selectin", innerjoin=True
    )  # type: ignore
    custom_data: Mapped[list[_CustomData]] = relationship(
        "_CustomData", cascade="all, delete-orphan", lazy="raise"
    )

    exchange: Mapped[str] = mapped_column(String(25), nullable=False)  # type: ignore
    pair: Mapped[str] = mapped_column(String(25), nullable=False, index=True)  # type: ignore
    base_currency: Mapped[Optional[str]] = mapped_column(String(25), nullable=True)  # type: ignore
    stake_currency: Mapped[Optional[str]] = mapped_column(String(25), nullable=True)  # type: ignore
    is_open: Mapped[bool] = mapped_column(nullable=False, default=True, index=True)  # type: ignore
    fee_open: Mapped[float] = mapped_column(Float(), nullable=False, default=0.0)  # type: ignore
    fee_open_cost: Mapped[Optional[float]] = mapped_column(Float(), nullable=True)  # type: ignore
    fee_open_currency: Mapped[Optional[str]] = mapped_column(  # type: ignore
        String(25), nullable=True
    )
    fee_close: Mapped[Optional[float]] = mapped_column(  # type: ignore
        Float(), nullable=False, default=0.0
    )
    fee_close_cost: Mapped[Optional[float]] = mapped_column(Float(), nullable=True)  # type: ignore
    fee_close_currency: Mapped[Optional[str]] = mapped_column(  # type: ignore
        String(25), nullable=True
    )
    open_rate: Mapped[float] = mapped_column(Float())  # type: ignore
    open_rate_requested: Mapped[Optional[float]] = mapped_column(  # type: ignore
        Float(), nullable=True
    )
    # open_trade_value - calculated via _calc_open_trade_value
    open_trade_value: Mapped[float] = mapped_column(Float(), nullable=True)  # type: ignore
    close_rate: Mapped[Optional[float]] = mapped_column(Float())  # type: ignore
    close_rate_requested: Mapped[Optional[float]] = mapped_column(Float())  # type: ignore
    realized_profit: Mapped[float] = mapped_column(  # type: ignore
        Float(), default=0.0, nullable=True
    )
    close_profit: Mapped[Optional[float]] = mapped_column(Float())  # type: ignore
    close_profit_abs: Mapped[Optional[float]] = mapped_column(Float())  # type: ignore
    stake_amount: Mapped[float] = mapped_column(Float(), nullable=False)  # type: ignore
    max_stake_amount: Mapped[Optional[float]] = mapped_column(Float())  # type: ignore
    amount: Mapped[float] = mapped_column(Float())  # type: ignore
    amount_requested: Mapped[Optional[float]] = mapped_column(Float())  # type: ignore
    open_date: Mapped[datetime] = mapped_column(  # type: ignore
        nullable=False, default=datetime.now
    )
    close_date: Mapped[Optional[datetime]] = mapped_column()  # type: ignore
    # absolute value of the stop loss
    stop_loss: Mapped[float] = mapped_column(Float(), nullable=True, default=0.0)  # type: ignore
    # percentage value of the stop loss
    stop_loss_pct: Mapped[Optional[float]] = mapped_column(Float(), nullable=True)  # type: ignore
    # absolute value of the initial stop loss
    initial_stop_loss: Mapped[Optional[float]] = mapped_column(  # type: ignore
        Float(), nullable=True, default=0.0
    )
    # percentage value of the initial stop loss
    initial_stop_loss_pct: Mapped[Optional[float]] = mapped_column(  # type: ignore
        Float(), nullable=True
    )
    is_stop_loss_trailing: Mapped[bool] = mapped_column(  # type: ignore
        nullable=False, default=False
    )
    # absolute value of the highest reached price
    max_rate: Mapped[Optional[float]] = mapped_column(  # type: ignore
        Float(), nullable=True, default=0.0
    )
    # Lowest price reached
    min_rate: Mapped[Optional[float]] = mapped_column(Float(), nullable=True)  # type: ignore
    exit_reason: Mapped[Optional[str]] = mapped_column(  # type: ignore
        String(CUSTOM_TAG_MAX_LENGTH), nullable=True
    )
    exit_order_status: Mapped[Optional[str]] = mapped_column(  # type: ignore
        String(100), nullable=True
    )
    strategy: Mapped[Optional[str]] = mapped_column(String(100), nullable=True)  # type: ignore
    enter_tag: Mapped[Optional[str]] = mapped_column(  # type: ignore
        String(CUSTOM_TAG_MAX_LENGTH), nullable=True
    )
    timeframe: Mapped[Optional[int]] = mapped_column(Integer, nullable=True)  # type: ignore

    trading_mode: Mapped[TradingMode] = mapped_column(  # type: ignore
        Enum(TradingMode), nullable=True
    )
    amount_precision: Mapped[Optional[float]] = mapped_column(  # type: ignore
        Float(), nullable=True
    )
    price_precision: Mapped[Optional[float]] = mapped_column(Float(), nullable=True)  # type: ignore
    precision_mode: Mapped[Optional[int]] = mapped_column(Integer, nullable=True)  # type: ignore
    precision_mode_price: Mapped[Optional[int]] = mapped_column(  # type: ignore
        Integer, nullable=True
    )
    contract_size: Mapped[Optional[float]] = mapped_column(Float(), nullable=True)  # type: ignore

    # Leverage trading properties
    leverage: Mapped[float] = mapped_column(Float(), nullable=True, default=1.0)  # type: ignore
    is_short: Mapped[bool] = mapped_column(nullable=False, default=False)  # type: ignore
    liquidation_price: Mapped[Optional[float]] = mapped_column(  # type: ignore
        Float(), nullable=True
    )

    # Margin Trading Properties
    interest_rate: Mapped[float] = mapped_column(  # type: ignore
        Float(), nullable=False, default=0.0
    )

    # Futures properties
    funding_fees: Mapped[Optional[float]] = mapped_column(  # type: ignore
        Float(), nullable=True, default=None
    )
    funding_fee_running: Mapped[Optional[float]] = mapped_column(  # type: ignore
        Float(), nullable=True, default=None
    )

    def __init__(self, **kwargs):
        from_json = kwargs.pop("__FROM_JSON", None)
        super().__init__(**kwargs)
        if not from_json:
            # Skip recalculation when loading from json
            self.realized_profit = 0
            self.recalc_open_trade_value()

    @validates("enter_tag", "exit_reason")
    def validate_string_len(self, key, value):
        max_len = getattr(self.__class__, key).prop.columns[0].type.length
        if value and len(value) > max_len:
            return value[:max_len]
        return value

    def delete(self) -> None:
        for order in self.orders:
            Order.session.delete(order)

        CustomDataWrapper.delete_custom_data(trade_id=self.id)

        Trade.session.delete(self)
        Trade.commit()

    @staticmethod
    def commit():
        Trade.session.commit()

    @staticmethod
    def rollback():
        Trade.session.rollback()

    @staticmethod
    def get_trades_proxy(
        *,
        pair: Optional[str] = None,
        is_open: Optional[bool] = None,
        open_date: Optional[datetime] = None,
        close_date: Optional[datetime] = None,
    ) -> list["LocalTrade"]:
        """
        Helper function to query Trades.j
        Returns a List of trades, filtered on the parameters given.
        In live mode, converts the filter to a database query and returns all rows
        In Backtest mode, uses filters on Trade.bt_trades to get the result.

        :return: unsorted List[Trade]
        """
        if Trade.use_db:
            trade_filter = []
            if pair:
                trade_filter.append(Trade.pair == pair)
            if open_date:
                trade_filter.append(Trade.open_date > open_date)
            if close_date:
                trade_filter.append(Trade.close_date > close_date)
            if is_open is not None:
                trade_filter.append(Trade.is_open.is_(is_open))
            return cast(list[LocalTrade], Trade.get_trades(trade_filter).all())
        else:
            return LocalTrade.get_trades_proxy(
                pair=pair, is_open=is_open, open_date=open_date, close_date=close_date
            )

    @staticmethod
    def get_trades_query(trade_filter=None, include_orders: bool = True) -> Select:
        """
        Helper function to query Trades using filters.
        NOTE: Not supported in Backtesting.
        :param trade_filter: Optional filter to apply to trades
                             Can be either a Filter object, or a List of filters
                             e.g. `(trade_filter=[Trade.id == trade_id, Trade.is_open.is_(True),])`
                             e.g. `(trade_filter=Trade.id == trade_id)`
        :return: unsorted query object
        """
        if not Trade.use_db:
            raise NotImplementedError("`Trade.get_trades()` not supported in backtesting mode.")
        if trade_filter is not None:
            if not isinstance(trade_filter, list):
                trade_filter = [trade_filter]
            this_query = select(Trade).filter(*trade_filter)
        else:
            this_query = select(Trade)
        if not include_orders:
            # Don't load order relations
            # Consider using noload or raiseload instead of lazyload
            this_query = this_query.options(lazyload(Trade.orders))
        return this_query

    @staticmethod
    def get_trades(trade_filter=None, include_orders: bool = True) -> ScalarResult["Trade"]:
        """
        Helper function to query Trades using filters.
        NOTE: Not supported in Backtesting.
        :param trade_filter: Optional filter to apply to trades
                             Can be either a Filter object, or a List of filters
                             e.g. `(trade_filter=[Trade.id == trade_id, Trade.is_open.is_(True),])`
                             e.g. `(trade_filter=Trade.id == trade_id)`
        :return: unsorted query object
        """
        query = Trade.get_trades_query(trade_filter, include_orders)
        # this should remain split. if use_db is False, session is not available and the above will
        # raise an exception.
        return Trade.session.scalars(query)

    @staticmethod
    def get_open_trades_without_assigned_fees():
        """
        Returns all open trades which don't have open fees set correctly
        NOTE: Not supported in Backtesting.
        """
        return Trade.get_trades(
            [
                Trade.fee_open_currency.is_(None),
                Trade.orders.any(),
                Trade.is_open.is_(True),
            ]
        ).all()

    @staticmethod
    def get_closed_trades_without_assigned_fees():
        """
        Returns all closed trades which don't have fees set correctly
        NOTE: Not supported in Backtesting.
        """
        return Trade.get_trades(
            [
                Trade.fee_close_currency.is_(None),
                Trade.orders.any(),
                Trade.is_open.is_(False),
            ]
        ).all()

    @staticmethod
    def get_total_closed_profit() -> float:
        """
        Retrieves total realized profit
        """
        if Trade.use_db:
            total_profit = Trade.session.execute(
                select(func.sum(Trade.close_profit_abs)).filter(Trade.is_open.is_(False))
            ).scalar_one()
        else:
            total_profit = sum(
                t.close_profit_abs  # type: ignore
                for t in LocalTrade.get_trades_proxy(is_open=False)
            )
        return total_profit or 0

    @staticmethod
    def total_open_trades_stakes() -> float:
        """
        Calculates total invested amount in open trades
        in stake currency
        """
        if Trade.use_db:
            total_open_stake_amount = Trade.session.scalar(
                select(func.sum(Trade.stake_amount)).filter(Trade.is_open.is_(True))
            )
        else:
            total_open_stake_amount = sum(
                t.stake_amount for t in LocalTrade.get_trades_proxy(is_open=True)
            )
        return total_open_stake_amount or 0

    @staticmethod
    def get_overall_performance(minutes=None) -> list[dict[str, Any]]:
        """
        Returns List of dicts containing all Trades, including profit and trade count
        NOTE: Not supported in Backtesting.
        """
        filters: list = [Trade.is_open.is_(False)]
        if minutes:
            start_date = datetime.now(timezone.utc) - timedelta(minutes=minutes)
            filters.append(Trade.close_date >= start_date)

        pair_rates = Trade.session.execute(
            select(
                Trade.pair,
                func.sum(Trade.close_profit).label("profit_sum"),
                func.sum(Trade.close_profit_abs).label("profit_sum_abs"),
                func.count(Trade.pair).label("count"),
            )
            .filter(*filters)
            .group_by(Trade.pair)
            .order_by(desc("profit_sum_abs"))
        ).all()

        return [
            {
                "pair": pair,
                "profit_ratio": profit,
                "profit": round(profit * 100, 2),  # Compatibility mode
                "profit_pct": round(profit * 100, 2),
                "profit_abs": profit_abs,
                "count": count,
            }
            for pair, profit, profit_abs, count in pair_rates
        ]

    @staticmethod
    def get_enter_tag_performance(pair: Optional[str]) -> list[dict[str, Any]]:
        """
        Returns List of dicts containing all Trades, based on buy tag performance
        Can either be average for all pairs or a specific pair provided
        NOTE: Not supported in Backtesting.
        """

        filters: list = [Trade.is_open.is_(False)]
        if pair is not None:
            filters.append(Trade.pair == pair)

        enter_tag_perf = Trade.session.execute(
            select(
                Trade.enter_tag,
                func.sum(Trade.close_profit).label("profit_sum"),
                func.sum(Trade.close_profit_abs).label("profit_sum_abs"),
                func.count(Trade.pair).label("count"),
            )
            .filter(*filters)
            .group_by(Trade.enter_tag)
            .order_by(desc("profit_sum_abs"))
        ).all()

        return [
            {
                "enter_tag": enter_tag if enter_tag is not None else "Other",
                "profit_ratio": profit,
                "profit_pct": round(profit * 100, 2),
                "profit_abs": profit_abs,
                "count": count,
            }
            for enter_tag, profit, profit_abs, count in enter_tag_perf
        ]

    @staticmethod
    def get_exit_reason_performance(pair: Optional[str]) -> list[dict[str, Any]]:
        """
        Returns List of dicts containing all Trades, based on exit reason performance
        Can either be average for all pairs or a specific pair provided
        NOTE: Not supported in Backtesting.
        """

        filters: list = [Trade.is_open.is_(False)]
        if pair is not None:
            filters.append(Trade.pair == pair)
        sell_tag_perf = Trade.session.execute(
            select(
                Trade.exit_reason,
                func.sum(Trade.close_profit).label("profit_sum"),
                func.sum(Trade.close_profit_abs).label("profit_sum_abs"),
                func.count(Trade.pair).label("count"),
            )
            .filter(*filters)
            .group_by(Trade.exit_reason)
            .order_by(desc("profit_sum_abs"))
        ).all()

        return [
            {
                "exit_reason": exit_reason if exit_reason is not None else "Other",
                "profit_ratio": profit,
                "profit_pct": round(profit * 100, 2),
                "profit_abs": profit_abs,
                "count": count,
            }
            for exit_reason, profit, profit_abs, count in sell_tag_perf
        ]

    @staticmethod
    def get_mix_tag_performance(pair: Optional[str]) -> list[dict[str, Any]]:
        """
        Returns List of dicts containing all Trades, based on entry_tag + exit_reason performance
        Can either be average for all pairs or a specific pair provided
        NOTE: Not supported in Backtesting.
        """

        filters: list = [Trade.is_open.is_(False)]
        if pair is not None:
            filters.append(Trade.pair == pair)
        mix_tag_perf = Trade.session.execute(
            select(
                Trade.id,
                Trade.enter_tag,
                Trade.exit_reason,
                func.sum(Trade.close_profit).label("profit_sum"),
                func.sum(Trade.close_profit_abs).label("profit_sum_abs"),
                func.count(Trade.pair).label("count"),
            )
            .filter(*filters)
            .group_by(Trade.id)
            .order_by(desc("profit_sum_abs"))
        ).all()

        resp: list[dict] = []
        for _, enter_tag, exit_reason, profit, profit_abs, count in mix_tag_perf:
            enter_tag = enter_tag if enter_tag is not None else "Other"
            exit_reason = exit_reason if exit_reason is not None else "Other"

            if exit_reason is not None and enter_tag is not None:
                mix_tag = enter_tag + " " + exit_reason
                i = 0
                if not any(item["mix_tag"] == mix_tag for item in resp):
                    resp.append(
                        {
                            "mix_tag": mix_tag,
                            "profit_ratio": profit,
                            "profit_pct": round(profit * 100, 2),
                            "profit_abs": profit_abs,
                            "count": count,
                        }
                    )
                else:
                    while i < len(resp):
                        if resp[i]["mix_tag"] == mix_tag:
                            resp[i] = {
                                "mix_tag": mix_tag,
                                "profit_ratio": profit + resp[i]["profit_ratio"],
                                "profit_pct": round(profit + resp[i]["profit_ratio"] * 100, 2),
                                "profit_abs": profit_abs + resp[i]["profit_abs"],
                                "count": 1 + resp[i]["count"],
                            }
                        i += 1

        return resp

    @staticmethod
    def get_best_pair(start_date: Optional[datetime] = None):
        """
        Get best pair with closed trade.
        NOTE: Not supported in Backtesting.
        :returns: Tuple containing (pair, profit_sum)
        """
        filters: list = [Trade.is_open.is_(False)]
        if start_date:
            filters.append(Trade.close_date >= start_date)

        best_pair = Trade.session.execute(
            select(Trade.pair, func.sum(Trade.close_profit).label("profit_sum"))
            .filter(*filters)
            .group_by(Trade.pair)
            .order_by(desc("profit_sum"))
        ).first()

        return best_pair

    @staticmethod
    def get_trading_volume(start_date: Optional[datetime] = None) -> float:
        """
        Get Trade volume based on Orders
        NOTE: Not supported in Backtesting.
        :returns: Tuple containing (pair, profit_sum)
        """
        filters = [Order.status == "closed"]
        if start_date:
            filters.append(Order.order_filled_date >= start_date)
        trading_volume = Trade.session.execute(
            select(func.sum(Order.cost).label("volume")).filter(*filters)
        ).scalar_one()
        return trading_volume or 0.0<|MERGE_RESOLUTION|>--- conflicted
+++ resolved
@@ -588,7 +588,6 @@
         return len(open_orders_wo_sl) > 0
 
     @property
-<<<<<<< HEAD
     def has_open_position(self) -> bool:
         """
         True if there is an open position for this trade
@@ -597,9 +596,6 @@
 
     @property
     def open_sl_orders(self) -> List[Order]:
-=======
-    def open_sl_orders(self) -> list[Order]:
->>>>>>> ddeb6496
         """
         All open stoploss orders for this trade
         """
