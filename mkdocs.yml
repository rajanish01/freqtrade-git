--- conflicted
+++ resolved
@@ -28,9 +28,7 @@
         - Configuration: freqai-configuration.md
         - Parameter table: freqai-parameter-table.md
         - Feature engineering: freqai-feature-engineering.md
-        # - Outlier detection: freqai-outlier-detection.md
         - Running FreqAI: freqai-running.md
-        # - Data handling: freqai-data-handling.md
         - Developer guide: freqai-developers.md
     - Short / Leverage: leverage.md
     - Utility Sub-commands: utils.md
@@ -44,11 +42,7 @@
         - Advanced Post-installation Tasks: advanced-setup.md
         - Advanced Strategy: strategy-advanced.md
         - Advanced Hyperopt: advanced-hyperopt.md
-<<<<<<< HEAD
-=======
         - Producer/Consumer mode: producer-consumer.md
-        - FreqAI: freqai.md
->>>>>>> 80512351
         - Edge Positioning: edge.md
         - Sandbox Testing: sandbox-testing.md
     - FAQ: faq.md
