--- conflicted
+++ resolved
@@ -389,11 +389,7 @@
 
 !!! Warning
     Modifying entry and exit prices will only work for limit orders. Depending on the price chosen, this can result in a lot of unfilled orders. By default the maximum allowed distance between the current price and the custom price is 2%, this value can be changed in config with the `custom_price_max_distance_ratio` parameter.
-<<<<<<< HEAD
-    **Example**:  
-=======
     **Example**:
->>>>>>> b6bee45e
     If the new_entryprice is 97, the proposed_rate is 100 and the `custom_price_max_distance_ratio` is set to 2%, The retained valid custom entry price will be 98, which is 2% below the current (proposed) rate.
 
 !!! Warning "Backtesting"
