# Hyperopt

This page explains how to tune your strategy by finding the optimal
parameters, a process called hyperparameter optimization. The bot uses algorithms included in the `scikit-optimize` package to accomplish this.
The search will burn all your CPU cores, make your laptop sound like a fighter jet and still take a long time.

In general, the search for best parameters starts with a few random combinations (see [below](#reproducible-results) for more details) and then uses Bayesian search with a ML regressor algorithm (currently ExtraTreesRegressor) to quickly find a combination of parameters in the search hyperspace that minimizes the value of the [loss function](#loss-functions).

Hyperopt requires historic data to be available, just as backtesting does (hyperopt runs backtesting many times with different parameters).
To learn how to get data for the pairs and exchange you're interested in, head over to the [Data Downloading](data-download.md) section of the documentation.

!!! Bug
    Hyperopt can crash when used with only 1 CPU Core as found out in [Issue #1133](https://github.com/freqtrade/freqtrade/issues/1133)

!!! Note
    Since 2021.4 release you no longer have to write a separate hyperopt class, but can configure the parameters directly in the strategy.
    The legacy method is still supported, but it is no longer the recommended way of setting up hyperopt. 
    The legacy documentation is available at [Legacy Hyperopt](advanced-hyperopt.md#legacy-hyperopt).

## Install hyperopt dependencies

Since Hyperopt dependencies are not needed to run the bot itself, are heavy, can not be easily built on some platforms (like Raspberry PI), they are not installed by default. Before you run Hyperopt, you need to install the corresponding dependencies, as described in this section below.

!!! Note
    Since Hyperopt is a resource intensive process, running it on a Raspberry Pi is not recommended nor supported.

### Docker

The docker-image includes hyperopt dependencies, no further action needed.

### Easy installation script (setup.sh) / Manual installation

```bash
source .env/bin/activate
pip install -r requirements-hyperopt.txt
```

## Hyperopt command reference

```
usage: freqtrade hyperopt [-h] [-v] [--logfile FILE] [-V] [-c PATH] [-d PATH]
                          [--userdir PATH] [-s NAME] [--strategy-path PATH]
                          [-i TIMEFRAME] [--timerange TIMERANGE]
                          [--data-format-ohlcv {json,jsongz,hdf5}]
                          [--max-open-trades INT]
                          [--stake-amount STAKE_AMOUNT] [--fee FLOAT]
                          [-p PAIRS [PAIRS ...]] [--hyperopt-path PATH]
                          [--eps] [--dmmp] [--enable-protections]
                          [--dry-run-wallet DRY_RUN_WALLET] [-e INT]
                          [--spaces {all,buy,sell,roi,stoploss,trailing,protection,default} [{all,buy,sell,roi,stoploss,trailing,protection,default} ...]]
                          [--print-all] [--no-color] [--print-json] [-j JOBS]
                          [--random-state INT] [--min-trades INT]
                          [--hyperopt-loss NAME] [--disable-param-export]
                          [--ignore-missing-spaces]

optional arguments:
  -h, --help            show this help message and exit
  -i TIMEFRAME, --timeframe TIMEFRAME
                        Specify timeframe (`1m`, `5m`, `30m`, `1h`, `1d`).
  --timerange TIMERANGE
                        Specify what timerange of data to use.
  --data-format-ohlcv {json,jsongz,hdf5}
                        Storage format for downloaded candle (OHLCV) data.
                        (default: `json`).
  --max-open-trades INT
                        Override the value of the `max_open_trades`
                        configuration setting.
  --stake-amount STAKE_AMOUNT
                        Override the value of the `stake_amount` configuration
                        setting.
  --fee FLOAT           Specify fee ratio. Will be applied twice (on trade
                        entry and exit).
  -p PAIRS [PAIRS ...], --pairs PAIRS [PAIRS ...]
                        Limit command to these pairs. Pairs are space-
                        separated.
  --hyperopt-path PATH  Specify additional lookup path for Hyperopt Loss
                        functions.
  --eps, --enable-position-stacking
                        Allow buying the same pair multiple times (position
                        stacking).
  --dmmp, --disable-max-market-positions
                        Disable applying `max_open_trades` during backtest
                        (same as setting `max_open_trades` to a very high
                        number).
  --enable-protections, --enableprotections
                        Enable protections for backtesting.Will slow
                        backtesting down by a considerable amount, but will
                        include configured protections
  --dry-run-wallet DRY_RUN_WALLET, --starting-balance DRY_RUN_WALLET
                        Starting balance, used for backtesting / hyperopt and
                        dry-runs.
  -e INT, --epochs INT  Specify number of epochs (default: 100).
  --spaces {all,buy,sell,roi,stoploss,trailing,protection,default} [{all,buy,sell,roi,stoploss,trailing,protection,default} ...]
                        Specify which parameters to hyperopt. Space-separated
                        list.
  --print-all           Print all results, not only the best ones.
  --no-color            Disable colorization of hyperopt results. May be
                        useful if you are redirecting output to a file.
  --print-json          Print output in JSON format.
  -j JOBS, --job-workers JOBS
                        The number of concurrently running jobs for
                        hyperoptimization (hyperopt worker processes). If -1
                        (default), all CPUs are used, for -2, all CPUs but one
                        are used, etc. If 1 is given, no parallel computing
                        code is used at all.
  --random-state INT    Set random state to some positive integer for
                        reproducible hyperopt results.
  --min-trades INT      Set minimal desired number of trades for evaluations
                        in the hyperopt optimization path (default: 1).
  --hyperopt-loss NAME, --hyperoptloss NAME
                        Specify the class name of the hyperopt loss function
                        class (IHyperOptLoss). Different functions can
                        generate completely different results, since the
                        target for optimization is different. Built-in
                        Hyperopt-loss-functions are:
                        ShortTradeDurHyperOptLoss, OnlyProfitHyperOptLoss,
                        SharpeHyperOptLoss, SharpeHyperOptLossDaily,
                        SortinoHyperOptLoss, SortinoHyperOptLossDaily,
                        CalmarHyperOptLoss, MaxDrawDownHyperOptLoss, ProfitDrawDownHyperOptLoss
  --disable-param-export
                        Disable automatic hyperopt parameter export.
  --ignore-missing-spaces, --ignore-unparameterized-spaces
                        Suppress errors for any requested Hyperopt spaces that
                        do not contain any parameters.

Common arguments:
  -v, --verbose         Verbose mode (-vv for more, -vvv to get all messages).
  --logfile FILE        Log to the file specified. Special values are:
                        'syslog', 'journald'. See the documentation for more
                        details.
  -V, --version         show program's version number and exit
  -c PATH, --config PATH
                        Specify configuration file (default:
                        `userdir/config.json` or `config.json` whichever
                        exists). Multiple --config options may be used. Can be
                        set to `-` to read config from stdin.
  -d PATH, --datadir PATH
                        Path to directory with historical backtesting data.
  --userdir PATH, --user-data-dir PATH
                        Path to userdata directory.

Strategy arguments:
  -s NAME, --strategy NAME
                        Specify strategy class name which will be used by the
                        bot.
  --strategy-path PATH  Specify additional strategy lookup path.

```

### Hyperopt checklist

Checklist on all tasks / possibilities in hyperopt

Depending on the space you want to optimize, only some of the below are required:

* define parameters with `space='buy'` - for entry signal optimization
* define parameters with `space='sell'` - for exit signal optimization

!!! Note
    `populate_indicators` needs to create all indicators any of the spaces may use, otherwise hyperopt will not work.

Rarely you may also need to create a [nested class](advanced-hyperopt.md#overriding-pre-defined-spaces) named `HyperOpt` and implement

* `roi_space` - for custom ROI optimization (if you need the ranges for the ROI parameters in the optimization hyperspace that differ from default)
* `generate_roi_table` - for custom ROI optimization (if you need the ranges for the values in the ROI table that differ from default or the number of entries (steps) in the ROI table which differs from the default 4 steps)
* `stoploss_space` - for custom stoploss optimization (if you need the range for the stoploss parameter in the optimization hyperspace that differs from default)
* `trailing_space` - for custom trailing stop optimization (if you need the ranges for the trailing stop parameters in the optimization hyperspace that differ from default)

!!! Tip "Quickly optimize ROI, stoploss and trailing stoploss"
    You can quickly optimize the spaces `roi`, `stoploss` and `trailing` without changing anything in your strategy.

    ``` bash
    # Have a working strategy at hand.
    freqtrade hyperopt --hyperopt-loss SharpeHyperOptLossDaily --spaces roi stoploss trailing --strategy MyWorkingStrategy --config config.json -e 100
    ```

### Hyperopt execution logic

Hyperopt will first load your data into memory and will then run `populate_indicators()` once per Pair to generate all indicators.

Hyperopt will then spawn into different processes (number of processors, or `-j <n>`), and run backtesting over and over again, changing the parameters that are part of the `--spaces` defined.

For every new set of parameters, freqtrade will run first `populate_entry_trend()` followed by `populate_exit_trend()`, and then run the regular backtesting process to simulate trades.

After backtesting, the results are passed into the [loss function](#loss-functions), which will evaluate if this result was better or worse than previous results.  
Based on the loss function result, hyperopt will determine the next set of parameters to try in the next round of backtesting.

### Configure your Guards and Triggers

There are two places you need to change in your strategy file to add a new buy hyperopt for testing:

* Define the parameters at the class level hyperopt shall be optimizing.
* Within `populate_entry_trend()` - use defined parameter values instead of raw constants.

There you have two different types of indicators: 1. `guards` and 2. `triggers`.

1. Guards are conditions like "never buy if ADX < 10", or never buy if current price is over EMA10.
2. Triggers are ones that actually trigger buy in specific moment, like "buy when EMA5 crosses over EMA10" or "buy when close price touches lower Bollinger band".

!!! Hint "Guards and Triggers"
    Technically, there is no difference between Guards and Triggers.  
    However, this guide will make this distinction to make it clear that signals should not be "sticking".
    Sticking signals are signals that are active for multiple candles. This can lead into entering a signal late (right before the signal disappears - which means that the chance of success is a lot lower than right at the beginning).

Hyper-optimization will, for each epoch round, pick one trigger and possibly multiple guards.

#### Exit signal optimization

Similar to the entry-signal above, exit-signals can also be optimized.
Place the corresponding settings into the following methods

* Define the parameters at the class level hyperopt shall be optimizing, either naming them `sell_*`, or by explicitly defining `space='sell'`.
* Within `populate_exit_trend()` - use defined parameter values instead of raw constants.

The configuration and rules are the same than for buy signals.

## Solving a Mystery

<<<<<<< HEAD
Let's say you are curious: should you use MACD crossings or lower Bollinger Bands to trigger your buys.
And you also wonder should you use RSI or ADX to help with those buy decisions. 
If you decide to use RSI or ADX, which values should I use for them? 
=======
Let's say you are curious: should you use MACD crossings or lower Bollinger Bands to trigger your long entries.
And you also wonder should you use RSI or ADX to help with those decisions.
If you decide to use RSI or ADX, which values should I use for them?
>>>>>>> 83f64018

So let's use hyperparameter optimization to solve this mystery.

### Defining indicators to be used

We start by calculating the indicators our strategy is going to use.

``` python
class MyAwesomeStrategy(IStrategy):

    def populate_indicators(self, dataframe: DataFrame, metadata: dict) -> DataFrame:
        """
        Generate all indicators used by the strategy
        """
        dataframe['adx'] = ta.ADX(dataframe)
        dataframe['rsi'] = ta.RSI(dataframe)
        macd = ta.MACD(dataframe)
        dataframe['macd'] = macd['macd']
        dataframe['macdsignal'] = macd['macdsignal']
        dataframe['macdhist'] = macd['macdhist']

        bollinger = ta.BBANDS(dataframe, timeperiod=20, nbdevup=2.0, nbdevdn=2.0)
        dataframe['bb_lowerband'] = bollinger['lowerband']
        dataframe['bb_middleband'] = bollinger['middleband']
        dataframe['bb_upperband'] = bollinger['upperband']
        return dataframe
```

### Hyperoptable parameters

We continue to define hyperoptable parameters:

```python
class MyAwesomeStrategy(IStrategy):
    buy_adx = DecimalParameter(20, 40, decimals=1, default=30.1, space="buy")
    buy_rsi = IntParameter(20, 40, default=30, space="buy")
    buy_adx_enabled = BooleanParameter(default=True, space="buy")
    buy_rsi_enabled = CategoricalParameter([True, False], default=False, space="buy")
    buy_trigger = CategoricalParameter(["bb_lower", "macd_cross_signal"], default="bb_lower", space="buy")
```

The above definition says: I have five parameters I want to randomly combine to find the best combination.  
`buy_rsi` is an integer parameter, which will be tested between 20 and 40. This space has a size of 20.  
`buy_adx` is a decimal parameter, which will be evaluated between 20 and 40 with 1 decimal place (so values are 20.1, 20.2, ...). This space has a size of 200.  
Then we have three category variables. First two are either `True` or `False`.
We use these to either enable or disable the ADX and RSI guards.
The last one we call `trigger` and use it to decide which buy trigger we want to use.

!!! Note "Parameter space assignment"
    Parameters must either be assigned to a variable named `buy_*` or `sell_*` - or contain `space='buy'` | `space='sell'` to be assigned to a space correctly.
    If no parameter is available for a space, you'll receive the error that no space was found when running hyperopt.

So let's write the buy strategy using these values:

```python
    def populate_entry_trend(self, dataframe: DataFrame, metadata: dict) -> DataFrame:
        conditions = []
        # GUARDS AND TRENDS
        if self.buy_adx_enabled.value:
            conditions.append(dataframe['adx'] > self.buy_adx.value)
        if self.buy_rsi_enabled.value:
            conditions.append(dataframe['rsi'] < self.buy_rsi.value)

        # TRIGGERS
        if self.buy_trigger.value == 'bb_lower':
            conditions.append(dataframe['close'] < dataframe['bb_lowerband'])
        if self.buy_trigger.value == 'macd_cross_signal':
            conditions.append(qtpylib.crossed_above(
                dataframe['macd'], dataframe['macdsignal']
            ))

        # Check that volume is not 0
        conditions.append(dataframe['volume'] > 0)

        if conditions:
            dataframe.loc[
                reduce(lambda x, y: x & y, conditions),
                'enter_long'] = 1

        return dataframe
```

Hyperopt will now call `populate_entry_trend()` many times (`epochs`) with different value combinations.  
It will use the given historical data and simulate buys based on the buy signals generated with the above function.  
Based on the results, hyperopt will tell you which parameter combination produced the best results (based on the configured [loss function](#loss-functions)).

!!! Note
    The above setup expects to find ADX, RSI and Bollinger Bands in the populated indicators.
    When you want to test an indicator that isn't used by the bot currently, remember to
    add it to the `populate_indicators()` method in your strategy or hyperopt file.

## Parameter types

There are four parameter types each suited for different purposes.

* `IntParameter` - defines an integral parameter with upper and lower boundaries of search space.
* `DecimalParameter` - defines a floating point parameter with a limited number of decimals (default 3). Should be preferred instead of `RealParameter` in most cases.
* `RealParameter` - defines a floating point parameter with upper and lower boundaries and no precision limit. Rarely used as it creates a space with a near infinite number of possibilities.
* `CategoricalParameter` - defines a parameter with a predetermined number of choices.
* `BooleanParameter` - Shorthand for `CategoricalParameter([True, False])` - great for "enable" parameters.

!!! Tip "Disabling parameter optimization"
    Each parameter takes two boolean parameters:
    * `load` - when set to `False` it will not load values configured in `buy_params` and `sell_params`.
    * `optimize` - when set to `False` parameter will not be included in optimization process.
    Use these parameters to quickly prototype various ideas.

!!! Warning
    Hyperoptable parameters cannot be used in `populate_indicators` - as hyperopt does not recalculate indicators for each epoch, so the starting value would be used in this case.

## Optimizing an indicator parameter

Assuming you have a simple strategy in mind - a EMA cross strategy (2 Moving averages crossing) - and you'd like to find the ideal parameters for this strategy.

``` python
from pandas import DataFrame
from functools import reduce

import talib.abstract as ta

from freqtrade.strategy import (BooleanParameter, CategoricalParameter, DecimalParameter, 
                                IStrategy, IntParameter)
import freqtrade.vendor.qtpylib.indicators as qtpylib

class MyAwesomeStrategy(IStrategy):
    stoploss = -0.05
    timeframe = '15m'
    # Define the parameter spaces
    buy_ema_short = IntParameter(3, 50, default=5)
    buy_ema_long = IntParameter(15, 200, default=50)


    def populate_indicators(self, dataframe: DataFrame, metadata: dict) -> DataFrame:
        """Generate all indicators used by the strategy"""
        
        # Calculate all ema_short values
        for val in self.buy_ema_short.range:
            dataframe[f'ema_short_{val}'] = ta.EMA(dataframe, timeperiod=val)
        
        # Calculate all ema_long values
        for val in self.buy_ema_long.range:
            dataframe[f'ema_long_{val}'] = ta.EMA(dataframe, timeperiod=val)
        
        return dataframe

    def populate_entry_trend(self, dataframe: DataFrame, metadata: dict) -> DataFrame:
        conditions = []
        conditions.append(qtpylib.crossed_above(
                dataframe[f'ema_short_{self.buy_ema_short.value}'], dataframe[f'ema_long_{self.buy_ema_long.value}']
            ))

        # Check that volume is not 0
        conditions.append(dataframe['volume'] > 0)

        if conditions:
            dataframe.loc[
                reduce(lambda x, y: x & y, conditions),
                'enter_long'] = 1
        return dataframe

    def populate_exit_trend(self, dataframe: DataFrame, metadata: dict) -> DataFrame:
        conditions = []
        conditions.append(qtpylib.crossed_above(
                dataframe[f'ema_long_{self.buy_ema_long.value}'], dataframe[f'ema_short_{self.buy_ema_short.value}']
            ))

        # Check that volume is not 0
        conditions.append(dataframe['volume'] > 0)

        if conditions:
            dataframe.loc[
                reduce(lambda x, y: x & y, conditions),
                'exit_long'] = 1
        return dataframe
```

Breaking it down:

Using `self.buy_ema_short.range` will return a range object containing all entries between the Parameters low and high value.
In this case (`IntParameter(3, 50, default=5)`), the loop would run for all numbers between 3 and 50 (`[3, 4, 5, ... 49, 50]`).
By using this in a loop, hyperopt will generate 48 new columns (`['buy_ema_3', 'buy_ema_4', ... , 'buy_ema_50']`).

Hyperopt itself will then use the selected value to create the buy and sell signals

While this strategy is most likely too simple to provide consistent profit, it should serve as an example how optimize indicator parameters.

!!! Note
    `self.buy_ema_short.range` will act differently between hyperopt and other modes. For hyperopt, the above example may generate 48 new columns, however for all other modes (backtesting, dry/live), it will only generate the column for the selected value. You should therefore avoid using the resulting column with explicit values (values other than `self.buy_ema_short.value`).

!!! Note
    `range` property may also be used with `DecimalParameter` and `CategoricalParameter`. `RealParameter` does not provide this property due to infinite search space.

??? Hint "Performance tip"
    By doing the calculation of all possible indicators in `populate_indicators()`, the calculation of the indicator happens only once for every parameter.  
    While this may slow down the hyperopt startup speed, the overall performance will increase as the Hyperopt execution itself may pick the same value for multiple epochs (changing other values).
    You should however try to use space ranges as small as possible. Every new column will require more memory, and every possibility hyperopt can try will increase the search space.

## Optimizing protections

Freqtrade can also optimize protections. How you optimize protections is up to you, and the following should be considered as example only.

The strategy will simply need to define the "protections" entry as property returning a list of protection configurations.

``` python
from pandas import DataFrame
from functools import reduce

import talib.abstract as ta

from freqtrade.strategy import (BooleanParameter, CategoricalParameter, DecimalParameter, 
                                IStrategy, IntParameter)
import freqtrade.vendor.qtpylib.indicators as qtpylib

class MyAwesomeStrategy(IStrategy):
    stoploss = -0.05
    timeframe = '15m'
    # Define the parameter spaces
    cooldown_lookback = IntParameter(2, 48, default=5, space="protection", optimize=True)
    stop_duration = IntParameter(12, 200, default=5, space="protection", optimize=True)
    use_stop_protection = BooleanParameter(default=True, space="protection", optimize=True)


    @property
    def protections(self):
        prot = []

        prot.append({
            "method": "CooldownPeriod",
            "stop_duration_candles": self.cooldown_lookback.value
        })
        if self.use_stop_protection.value:
            prot.append({
                "method": "StoplossGuard",
                "lookback_period_candles": 24 * 3,
                "trade_limit": 4,
                "stop_duration_candles": self.stop_duration.value,
                "only_per_pair": False
            })

        return prot

    def populate_indicators(self, dataframe: DataFrame, metadata: dict) -> DataFrame:
        # ...
        
```

You can then run hyperopt as follows:
`freqtrade hyperopt --hyperopt-loss SharpeHyperOptLossDaily --strategy MyAwesomeStrategy --spaces protection`

!!! Note
    The protection space is not part of the default space, and is only available with the Parameters Hyperopt interface, not with the legacy hyperopt interface (which required separate hyperopt files).
    Freqtrade will also automatically change the "--enable-protections" flag if the protection space is selected.

!!! Warning
    If protections are defined as property, entries from the configuration will be ignored.
    It is therefore recommended to not define protections in the configuration.

### Migrating from previous property setups

A migration from a previous setup is pretty simple, and can be accomplished by converting the protections entry to a property.
In simple terms, the following configuration will be converted to the below.

``` python
class MyAwesomeStrategy(IStrategy):
    protections = [
        {
            "method": "CooldownPeriod",
            "stop_duration_candles": 4
        }
    ]
```

Result

``` python
class MyAwesomeStrategy(IStrategy):
    
    @property
    def protections(self):
        return [
            {
                "method": "CooldownPeriod",
                "stop_duration_candles": 4
            }
        ]
```

You will then obviously also change potential interesting entries to parameters to allow hyper-optimization.

### Optimizing `max_entry_position_adjustment`

While `max_entry_position_adjustment` is not a separate space, it can still be used in hyperopt by using the property approach shown above.

``` python
from pandas import DataFrame
from functools import reduce

import talib.abstract as ta

from freqtrade.strategy import (BooleanParameter, CategoricalParameter, DecimalParameter, 
                                IStrategy, IntParameter)
import freqtrade.vendor.qtpylib.indicators as qtpylib

class MyAwesomeStrategy(IStrategy):
    stoploss = -0.05
    timeframe = '15m'

    # Define the parameter spaces
    max_epa = CategoricalParameter([-1, 0, 1, 3, 5, 10], default=1, space="buy", optimize=True)

    @property
    def max_entry_position_adjustment(self):
        return self.max_epa.value
        

    def populate_indicators(self, dataframe: DataFrame, metadata: dict) -> DataFrame:
        # ...
```

??? Tip "Using `IntParameter`"
    You can also use the `IntParameter` for this optimization, but you must explicitly return an integer:
    ``` python
    max_epa = IntParameter(-1, 10, default=1, space="buy", optimize=True)

    @property
    def max_entry_position_adjustment(self):
        return int(self.max_epa.value)
    ```

## Loss-functions

Each hyperparameter tuning requires a target. This is usually defined as a loss function (sometimes also called objective function), which should decrease for more desirable results, and increase for bad results.

A loss function must be specified via the `--hyperopt-loss <Class-name>` argument (or optionally via the configuration under the `"hyperopt_loss"` key).
This class should be in its own file within the `user_data/hyperopts/` directory.

Currently, the following loss functions are builtin:

* `ShortTradeDurHyperOptLoss` - (default legacy Freqtrade hyperoptimization loss function) - Mostly for short trade duration and avoiding losses.
* `OnlyProfitHyperOptLoss` - takes only amount of profit into consideration.
* `SharpeHyperOptLoss` - optimizes Sharpe Ratio calculated on trade returns relative to standard deviation.
* `SharpeHyperOptLossDaily` - optimizes Sharpe Ratio calculated on **daily** trade returns relative to standard deviation.
* `SortinoHyperOptLoss` - optimizes Sortino Ratio calculated on trade returns relative to **downside** standard deviation.
* `SortinoHyperOptLossDaily` - optimizes Sortino Ratio calculated on **daily** trade returns relative to **downside** standard deviation.
* `MaxDrawDownHyperOptLoss` - Optimizes Maximum drawdown.
* `CalmarHyperOptLoss` - Optimizes Calmar Ratio calculated on trade returns relative to max drawdown.
* `ProfitDrawDownHyperOptLoss` - Optimizes by max Profit & min Drawdown objective. `DRAWDOWN_MULT` variable within the hyperoptloss file can be adjusted to be stricter or more flexible on drawdown purposes.

Creation of a custom loss function is covered in the [Advanced Hyperopt](advanced-hyperopt.md) part of the documentation.

## Execute Hyperopt

Once you have updated your hyperopt configuration you can run it.
Because hyperopt tries a lot of combinations to find the best parameters it will take time to get a good result.

We strongly recommend to use `screen` or `tmux` to prevent any connection loss.

```bash
freqtrade hyperopt --config config.json --hyperopt-loss <hyperoptlossname> --strategy <strategyname> -e 500 --spaces all
```

The `-e` option will set how many evaluations hyperopt will do. Since hyperopt uses Bayesian search, running too many epochs at once may not produce greater results. Experience has shown that best results are usually not improving much after 500-1000 epochs.  
Doing multiple runs (executions) with a few 1000 epochs and different random state will most likely produce different results.

The `--spaces all` option determines that all possible parameters should be optimized. Possibilities are listed below.

!!! Note
    Hyperopt will store hyperopt results with the timestamp of the hyperopt start time.
    Reading commands (`hyperopt-list`, `hyperopt-show`) can use `--hyperopt-filename <filename>` to read and display older hyperopt results.
    You can find a list of filenames with `ls -l user_data/hyperopt_results/`.

### Execute Hyperopt with different historical data source

If you would like to hyperopt parameters using an alternate historical data set that
you have on-disk, use the `--datadir PATH` option. By default, hyperopt uses data from directory `user_data/data`.

### Running Hyperopt with a smaller test-set

Use the `--timerange` argument to change how much of the test-set you want to use.
For example, to use one month of data, pass `--timerange 20210101-20210201` (from january 2021 - february 2021) to the hyperopt call.

Full command:

```bash
freqtrade hyperopt --strategy <strategyname> --timerange 20210101-20210201
```

### Running Hyperopt with Smaller Search Space

Use the `--spaces` option to limit the search space used by hyperopt.
Letting Hyperopt optimize everything is a huuuuge search space.
Often it might make more sense to start by just searching for initial buy algorithm.
Or maybe you just want to optimize your stoploss or roi table for that awesome new buy strategy you have.

Legal values are:

* `all`: optimize everything
* `buy`: just search for a new buy strategy
* `sell`: just search for a new sell strategy
* `roi`: just optimize the minimal profit table for your strategy
* `stoploss`: search for the best stoploss value
* `trailing`: search for the best trailing stop values
* `protection`: search for the best protection parameters (read the [protections section](#optimizing-protections) on how to properly define these)
* `default`: `all` except `trailing` and `protection`
* space-separated list of any of the above values for example `--spaces roi stoploss`

The default Hyperopt Search Space, used when no `--space` command line option is specified, does not include the `trailing` hyperspace. We recommend you to run optimization for the `trailing` hyperspace separately, when the best parameters for other hyperspaces were found, validated and pasted into your custom strategy.

## Understand the Hyperopt Result

Once Hyperopt is completed you can use the result to update your strategy.
Given the following result from hyperopt:

```
Best result:

    44/100:    135 trades. Avg profit  0.57%. Total profit  0.03871918 BTC (0.7722%). Avg duration 180.4 mins. Objective: 1.94367

    # Buy hyperspace params:
    buy_params = {
        'buy_adx': 44,
        'buy_rsi': 29,
        'buy_adx_enabled': False,
        'buy_rsi_enabled': True,
        'buy_trigger': 'bb_lower'
    }
```

You should understand this result like:

* The buy trigger that worked best was `bb_lower`.
* You should not use ADX because `'buy_adx_enabled': False`.
* You should **consider** using the RSI indicator (`'buy_rsi_enabled': True`) and the best value is `29.0` (`'buy_rsi': 29.0`)

### Automatic parameter application to the strategy

When using Hyperoptable parameters, the result of your hyperopt-run will be written to a json file next to your strategy (so for `MyAwesomeStrategy.py`, the file would be `MyAwesomeStrategy.json`).  
This file is also updated when using the `hyperopt-show` sub-command, unless `--disable-param-export` is provided to either of the 2 commands.


Your strategy class can also contain these results explicitly. Simply copy hyperopt results block and paste them at class level, replacing old parameters (if any). New parameters will automatically be loaded next time strategy is executed.

Transferring your whole hyperopt result to your strategy would then look like:

```python
class MyAwesomeStrategy(IStrategy):
    # Buy hyperspace params:
    buy_params = {
        'buy_adx': 44,
        'buy_rsi': 29,
        'buy_adx_enabled': False,
        'buy_rsi_enabled': True,
        'buy_trigger': 'bb_lower'
    }
```

!!! Note
    Values in the configuration file will overwrite Parameter-file level parameters - and both will overwrite parameters within the strategy.
    The prevalence is therefore: config > parameter file > strategy

### Understand Hyperopt ROI results

If you are optimizing ROI (i.e. if optimization search-space contains 'all', 'default' or 'roi'), your result will look as follows and include a ROI table:

```
Best result:

    44/100:    135 trades. Avg profit  0.57%. Total profit  0.03871918 BTC (0.7722%). Avg duration 180.4 mins. Objective: 1.94367

    # ROI table:
    minimal_roi = {
        0: 0.10674,
        21: 0.09158,
        78: 0.03634,
        118: 0
    }
```

In order to use this best ROI table found by Hyperopt in backtesting and for live trades/dry-run, copy-paste it as the value of the `minimal_roi` attribute of your custom strategy:

```
    # Minimal ROI designed for the strategy.
    # This attribute will be overridden if the config file contains "minimal_roi"
    minimal_roi = {
        0: 0.10674,
        21: 0.09158,
        78: 0.03634,
        118: 0
    }
```

As stated in the comment, you can also use it as the value of the `minimal_roi` setting in the configuration file.

#### Default ROI Search Space

If you are optimizing ROI, Freqtrade creates the 'roi' optimization hyperspace for you -- it's the hyperspace of components for the ROI tables. By default, each ROI table generated by the Freqtrade consists of 4 rows (steps). Hyperopt implements adaptive ranges for ROI tables with ranges for values in the ROI steps that depend on the timeframe used. By default the values vary in the following ranges (for some of the most used timeframes, values are rounded to 3 digits after the decimal point):

| # step | 1m     |               | 5m       |             | 1h         |               | 1d           |               |
| ------ | ------ | ------------- | -------- | ----------- | ---------- | ------------- | ------------ | ------------- |
| 1      | 0      | 0.011...0.119 | 0        | 0.03...0.31 | 0          | 0.068...0.711 | 0            | 0.121...1.258 |
| 2      | 2...8  | 0.007...0.042 | 10...40  | 0.02...0.11 | 120...480  | 0.045...0.252 | 2880...11520 | 0.081...0.446 |
| 3      | 4...20 | 0.003...0.015 | 20...100 | 0.01...0.04 | 240...1200 | 0.022...0.091 | 5760...28800 | 0.040...0.162 |
| 4      | 6...44 | 0.0           | 30...220 | 0.0         | 360...2640 | 0.0           | 8640...63360 | 0.0           |

These ranges should be sufficient in most cases. The minutes in the steps (ROI dict keys) are scaled linearly depending on the timeframe used. The ROI values in the steps (ROI dict values) are scaled logarithmically depending on the timeframe used.

If you have the `generate_roi_table()` and `roi_space()` methods in your custom hyperopt, remove them in order to utilize these adaptive ROI tables and the ROI hyperoptimization space generated by Freqtrade by default.

Override the `roi_space()` method if you need components of the ROI tables to vary in other ranges. Override the `generate_roi_table()` and `roi_space()` methods and implement your own custom approach for generation of the ROI tables during hyperoptimization if you need a different structure of the ROI tables or other amount of rows (steps).

A sample for these methods can be found in the [overriding pre-defined spaces section](advanced-hyperopt.md#overriding-pre-defined-spaces).

!!! Note "Reduced search space"
    To limit the search space further, Decimals are limited to 3 decimal places (a precision of 0.001). This is usually sufficient, every value more precise than this will usually result in overfitted results. You can however [overriding pre-defined spaces](advanced-hyperopt.md#pverriding-pre-defined-spaces) to change this to your needs.

### Understand Hyperopt Stoploss results

If you are optimizing stoploss values (i.e. if optimization search-space contains 'all', 'default' or 'stoploss'), your result will look as follows and include stoploss:

```
Best result:

    44/100:    135 trades. Avg profit  0.57%. Total profit  0.03871918 BTC (0.7722%). Avg duration 180.4 mins. Objective: 1.94367

    # Buy hyperspace params:
    buy_params = {
        'buy_adx': 44,
        'buy_rsi': 29,
        'buy_adx_enabled': False,
        'buy_rsi_enabled': True,
        'buy_trigger': 'bb_lower'
    }

    stoploss: -0.27996
```

In order to use this best stoploss value found by Hyperopt in backtesting and for live trades/dry-run, copy-paste it as the value of the `stoploss` attribute of your custom strategy:

``` python
    # Optimal stoploss designed for the strategy
    # This attribute will be overridden if the config file contains "stoploss"
    stoploss = -0.27996
```

As stated in the comment, you can also use it as the value of the `stoploss` setting in the configuration file.

#### Default Stoploss Search Space

If you are optimizing stoploss values, Freqtrade creates the 'stoploss' optimization hyperspace for you. By default, the stoploss values in that hyperspace vary in the range -0.35...-0.02, which is sufficient in most cases.

If you have the `stoploss_space()` method in your custom hyperopt file, remove it in order to utilize Stoploss hyperoptimization space generated by Freqtrade by default.

Override the `stoploss_space()` method and define the desired range in it if you need stoploss values to vary in other range during hyperoptimization. A sample for this method can be found in the [overriding pre-defined spaces section](advanced-hyperopt.md#overriding-pre-defined-spaces).

!!! Note "Reduced search space"
    To limit the search space further, Decimals are limited to 3 decimal places (a precision of 0.001). This is usually sufficient, every value more precise than this will usually result in overfitted results. You can however [overriding pre-defined spaces](advanced-hyperopt.md#pverriding-pre-defined-spaces) to change this to your needs.

### Understand Hyperopt Trailing Stop results

If you are optimizing trailing stop values (i.e. if optimization search-space contains 'all' or 'trailing'), your result will look as follows and include trailing stop parameters:

```
Best result:

    45/100:    606 trades. Avg profit  1.04%. Total profit  0.31555614 BTC ( 630.48%). Avg duration 150.3 mins. Objective: -1.10161

    # Trailing stop:
    trailing_stop = True
    trailing_stop_positive = 0.02001
    trailing_stop_positive_offset = 0.06038
    trailing_only_offset_is_reached = True
```

In order to use these best trailing stop parameters found by Hyperopt in backtesting and for live trades/dry-run, copy-paste them as the values of the corresponding attributes of your custom strategy:

``` python
    # Trailing stop
    # These attributes will be overridden if the config file contains corresponding values.
    trailing_stop = True
    trailing_stop_positive = 0.02001
    trailing_stop_positive_offset = 0.06038
    trailing_only_offset_is_reached = True
```

As stated in the comment, you can also use it as the values of the corresponding settings in the configuration file.

#### Default Trailing Stop Search Space

If you are optimizing trailing stop values, Freqtrade creates the 'trailing' optimization hyperspace for you. By default, the `trailing_stop` parameter is always set to True in that hyperspace, the value of the `trailing_only_offset_is_reached` vary between True and False, the values of the `trailing_stop_positive` and `trailing_stop_positive_offset` parameters vary in the ranges 0.02...0.35 and 0.01...0.1 correspondingly, which is sufficient in most cases.

Override the `trailing_space()` method and define the desired range in it if you need values of the trailing stop parameters to vary in other ranges during hyperoptimization. A sample for this method can be found in the [overriding pre-defined spaces section](advanced-hyperopt.md#overriding-pre-defined-spaces).

!!! Note "Reduced search space"
    To limit the search space further, Decimals are limited to 3 decimal places (a precision of 0.001). This is usually sufficient, every value more precise than this will usually result in overfitted results. You can however [overriding pre-defined spaces](advanced-hyperopt.md#overriding-pre-defined-spaces) to change this to your needs.

### Reproducible results

The search for optimal parameters starts with a few (currently 30) random combinations in the hyperspace of parameters, random Hyperopt epochs. These random epochs are marked with an asterisk character (`*`) in the first column in the Hyperopt output.

The initial state for generation of these random values (random state) is controlled by the value of the `--random-state` command line option. You can set it to some arbitrary value of your choice to obtain reproducible results.

If you have not set this value explicitly in the command line options, Hyperopt seeds the random state with some random value for you. The random state value for each Hyperopt run is shown in the log, so you can copy and paste it into the `--random-state` command line option to repeat the set of the initial random epochs used.

If you have not changed anything in the command line options, configuration, timerange, Strategy and Hyperopt classes, historical data and the Loss Function -- you should obtain same hyper-optimization results with same random state value used.

## Output formatting

By default, hyperopt prints colorized results -- epochs with positive profit are printed in the green color. This highlighting helps you find epochs that can be interesting for later analysis. Epochs with zero total profit or with negative profits (losses) are printed in the normal color. If you do not need colorization of results (for instance, when you are redirecting hyperopt output to a file) you can switch colorization off by specifying the `--no-color` option in the command line.

You can use the `--print-all` command line option if you would like to see all results in the hyperopt output, not only the best ones. When `--print-all` is used, current best results are also colorized by default -- they are printed in bold (bright) style. This can also be switched off with the `--no-color` command line option.

!!! Note "Windows and color output"
    Windows does not support color-output natively, therefore it is automatically disabled. To have color-output for hyperopt running under windows, please consider using WSL.

## Position stacking and disabling max market positions

In some situations, you may need to run Hyperopt (and Backtesting) with the
`--eps`/`--enable-position-staking` and `--dmmp`/`--disable-max-market-positions` arguments.

By default, hyperopt emulates the behavior of the Freqtrade Live Run/Dry Run, where only one
open trade is allowed for every traded pair. The total number of trades open for all pairs
is also limited by the `max_open_trades` setting. During Hyperopt/Backtesting this may lead to
some potential trades to be hidden (or masked) by previously open trades.

The `--eps`/`--enable-position-stacking` argument allows emulation of buying the same pair multiple times,
while `--dmmp`/`--disable-max-market-positions` disables applying `max_open_trades`
during Hyperopt/Backtesting (which is equal to setting `max_open_trades` to a very high
number).

!!! Note
    Dry/live runs will **NOT** use position stacking - therefore it does make sense to also validate the strategy without this as it's closer to reality.

You can also enable position stacking in the configuration file by explicitly setting
`"position_stacking"=true`.

## Out of Memory errors

As hyperopt consumes a lot of memory (the complete data needs to be in memory once per parallel backtesting process), it's likely that you run into "out of memory" errors.
To combat these, you have multiple options:

* reduce the amount of pairs
* reduce the timerange used (`--timerange <timerange>`)
* reduce the number of parallel processes (`-j <n>`)
* Increase the memory of your machine

## Show details of Hyperopt results

After you run Hyperopt for the desired amount of epochs, you can later list all results for analysis, select only best or profitable once, and show the details for any of the epochs previously evaluated. This can be done with the `hyperopt-list` and `hyperopt-show` sub-commands. The usage of these sub-commands is described in the [Utils](utils.md#list-hyperopt-results) chapter.

## Validate backtesting results

Once the optimized strategy has been implemented into your strategy, you should backtest this strategy to make sure everything is working as expected.

To achieve same the results (number of trades, their durations, profit, etc.) as during Hyperopt, please use the same configuration and parameters (timerange, timeframe, ...) used for hyperopt `--dmmp`/`--disable-max-market-positions` and `--eps`/`--enable-position-stacking` for Backtesting.

Should results not match, please double-check to make sure you transferred all conditions correctly.
Pay special care to the stoploss (and trailing stoploss) parameters, as these are often set in configuration files, which override changes to the strategy.
You should also carefully review the log of your backtest to ensure that there were no parameters inadvertently set by the configuration (like `stoploss` or `trailing_stop`).<|MERGE_RESOLUTION|>--- conflicted
+++ resolved
@@ -216,15 +216,9 @@
 
 ## Solving a Mystery
 
-<<<<<<< HEAD
-Let's say you are curious: should you use MACD crossings or lower Bollinger Bands to trigger your buys.
-And you also wonder should you use RSI or ADX to help with those buy decisions. 
-If you decide to use RSI or ADX, which values should I use for them? 
-=======
 Let's say you are curious: should you use MACD crossings or lower Bollinger Bands to trigger your long entries.
 And you also wonder should you use RSI or ADX to help with those decisions.
 If you decide to use RSI or ADX, which values should I use for them?
->>>>>>> 83f64018
 
 So let's use hyperparameter optimization to solve this mystery.
 
